--- conflicted
+++ resolved
@@ -67,19 +67,11 @@
 let commitments_received = commitments_map.clone().into_values().collect();
 # // ANCHOR: round2_package
 let message = "message to sign".as_bytes();
-<<<<<<< HEAD
-let comms = commitments.clone().into_values().collect();
-// In practice, the SigningPackage must be sent to all participants
-// involved in the current signing (at least min_signers participants),
-// using an authenticate channel (and confidential if the message is secret).
-let signing_package = frost::SigningPackage::new(comms, message);
-=======
 # // In practice, the SigningPackage must be sent to all participants
 # // involved in the current signing (at least min_signers participants),
 # // using an authenticate channel (and confidential if the message is secret).
-let signing_package = frost::SigningPackage::new(commitments_received, message.to_vec());
+let signing_package = frost::SigningPackage::new(commitments_received, message);
 # // ANCHOR_END: round2_package
->>>>>>> 30433ce0
 
 ////////////////////////////////////////////////////////////////////////////
 // Round 2: each participant generates their signature share

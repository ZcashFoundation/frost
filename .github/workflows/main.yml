--- conflicted
+++ resolved
@@ -24,23 +24,6 @@
         with:
           command: build
 
-<<<<<<< HEAD
-  build_no_std:
-    name: build with no_std
-    runs-on: ubuntu-latest
-    # Skip ed448 which does not support it.
-    strategy:
-      matrix:
-        crate: [ristretto255, ed25519, p256, secp256k1, rerandomized]
-    steps:
-    - uses: actions/checkout@v4.1.1
-    - uses: dtolnay/rust-toolchain@master
-      with:
-        toolchain: stable
-        targets: thumbv6m-none-eabi
-    - run: cargo build -p frost-${{ matrix.crate }} --no-default-features --target thumbv6m-none-eabi
-    - run: cargo build -p frost-${{ matrix.crate }} --no-default-features --features serialization --target thumbv6m-none-eabi
-=======
   build_msrv:
     name: build with MSRV (1.66.1)
     runs-on: ubuntu-latest
@@ -64,7 +47,22 @@
       - uses: dtolnay/rust-toolchain@stable
       - run: cargo install cargo-all-features
       - run: cargo build-all-features
->>>>>>> 36fbf541
+
+  build_no_std:
+    name: build with no_std
+    runs-on: ubuntu-latest
+    # Skip ed448 which does not support it.
+    strategy:
+      matrix:
+        crate: [ristretto255, ed25519, p256, secp256k1, rerandomized]
+    steps:
+    - uses: actions/checkout@v4.1.1
+    - uses: dtolnay/rust-toolchain@master
+      with:
+        toolchain: stable
+        targets: thumbv6m-none-eabi
+    - run: cargo build -p frost-${{ matrix.crate }} --no-default-features --target thumbv6m-none-eabi
+    - run: cargo build -p frost-${{ matrix.crate }} --no-default-features --features serialization --target thumbv6m-none-eabi
 
   test_beta:
     name: test on beta

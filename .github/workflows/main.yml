--- conflicted
+++ resolved
@@ -24,7 +24,6 @@
         with:
           command: build
 
-<<<<<<< HEAD
   build_msrv:
     name: build with MSRV (1.66.1)
     runs-on: ubuntu-latest
@@ -38,7 +37,7 @@
       # deps and the stated MSRV
       - uses: dtolnay/rust-toolchain@1.66.1
       - run: cargo build --all-features
-=======
+
   build_all_features:
     name: build with all features combinations
     runs-on: ubuntu-latest
@@ -48,7 +47,6 @@
       - uses: dtolnay/rust-toolchain@stable
       - run: cargo install cargo-all-features
       - run: cargo build-all-features
->>>>>>> 9e19bc9d
 
   test_beta:
     name: test on beta

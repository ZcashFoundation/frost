[package]
name = "frost-rerandomized"
edition = "2021"
# When releasing to crates.io:
# - Update html_root_url
# - Update CHANGELOG.md
# - Create git tag.
version = "1.0.0"
authors = [
    "Deirdre Connolly <durumcrustulum@gmail.com>",
    "Chelsea Komlo <me@chelseakomlo.com>",
    "Conrado Gouvea <conradoplg@gmail.com>",
]
readme = "README.md"
license = "MIT OR Apache-2.0"
repository = "https://github.com/ZcashFoundation/frost"
categories = ["cryptography"]
keywords = ["cryptography", "threshold", "signature", "schnorr", "randomized"]
description = "Types and traits to support implementing a re-randomized variant of Flexible Round-Optimized Schnorr Threshold signature schemes (FROST)."

[package.metadata.docs.rs]
features = ["serde"]
rustdoc-args = ["--cfg", "docsrs"]

[dependencies]
derive-getters = "0.4.0"
document-features = "0.2.7"
<<<<<<< HEAD
frost-core = { path = "../frost-core", version = "1.0.0", features = [
    "internals",
], default-features = false }
=======
frost-core = { path = "../frost-core", version = "1.0.0", features = ["internals"] }
hex = "0.4.3"
>>>>>>> 36fbf541
rand_core = "0.6"

[dev-dependencies]

[features]
nightly = []
default = ["serialization", "cheater-detection"]
#! ## Features
## Enable standard library support.
std = ["frost-core/std"]
## Enable `serde` support for types that need to be communicated. You
## can use `serde` to serialize structs with any encoder that supports
## `serde` (e.g. JSON with `serde_json`).
serde = ["frost-core/serde"]
# Exposes ciphersuite-generic tests for other crates to use
test-impl = ["frost-core/test-impl", "serialization"]
## Enable cheater detection
cheater-detection = ["frost-core/cheater-detection"]
## Enable a default serialization format. Enables `serde`.
serialization = ["serde", "frost-core/serialization"]<|MERGE_RESOLUTION|>--- conflicted
+++ resolved
@@ -25,14 +25,10 @@
 [dependencies]
 derive-getters = "0.4.0"
 document-features = "0.2.7"
-<<<<<<< HEAD
 frost-core = { path = "../frost-core", version = "1.0.0", features = [
     "internals",
 ], default-features = false }
-=======
-frost-core = { path = "../frost-core", version = "1.0.0", features = ["internals"] }
 hex = "0.4.3"
->>>>>>> 36fbf541
 rand_core = "0.6"
 
 [dev-dependencies]

--- conflicted
+++ resolved
@@ -17,7 +17,7 @@
 #[cfg(any(test, feature = "test-impl"))]
 pub mod tests;
 
-use alloc::{collections::BTreeMap, string::ToString};
+use alloc::{collections::BTreeMap, string::ToString, vec::Vec};
 
 use derive_getters::Getters;
 pub use frost_core;
@@ -27,12 +27,8 @@
 use frost_core::{
     self as frost,
     keys::{KeyPackage, PublicKeyPackage, SigningShare, VerifyingShare},
-<<<<<<< HEAD
     serialization::SerializableScalar,
-    Ciphersuite, Error, Field, Group, Scalar, SigningPackage, VerifyingKey,
-=======
     Ciphersuite, Error, Field, Group, Scalar, VerifyingKey,
->>>>>>> 8ce15222
 };
 
 #[cfg(feature = "serde")]

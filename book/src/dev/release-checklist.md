# Release Checklist


## One-time crates.io setup

1. Follow the steps in <https://doc.rust-lang.org/cargo/reference/publishing.html#before-your-first-publish> (you can create a token scoped to `publish-update`).
2. To get permissions to publish you’ll need to be in the [owners](https://github.com/orgs/ZcashFoundation/teams/owners) group. If you aren’t in there, ask someone in that group to add you


## Communication

3. Post in #frost slack channel and tag the Frost team that you’re going to be doing a release to freeze PR approvals until it’s done. E.g “@frost-core I’m doing a release of \<version> of Frost. Please do not merge any more PRs until I’m finished. Thanks.”


## Checks

4. Check current version for each crate. This is in the Cargo.toml file for frost-core, frost-ed448 etc.

   1. [Frost core version number](https://github.com/ZcashFoundation/frost/blob/main/frost-core/Cargo.toml#L7)
   2. [Frost ed25519 version number](https://github.com/ZcashFoundation/frost/blob/main/frost-ed25519/Cargo.toml#L8)
   3. [Frost ed448 version number](https://github.com/ZcashFoundation/frost/blob/main/frost-ed448/Cargo.toml#L7)
   4. [Frost p256 version number](https://github.com/ZcashFoundation/frost/blob/main/frost-p256/Cargo.toml#L8)
   5. [Frost re randomized version number](https://github.com/ZcashFoundation/frost/blob/main/frost-rerandomized/Cargo.toml#L8)
   6. [Frost ristretto255 version number](https://github.com/ZcashFoundation/frost/blob/main/frost-ristretto255/Cargo.toml#L8)
<<<<<<< HEAD
   7. [Frost secp256k1 evm version number](https://github.com/ZcashFoundation/frost/blob/main/frost-secp256k1-evm/Cargo.toml#L7)
=======
   7. [Frost secp256k1 version number](https://github.com/ZcashFoundation/frost/blob/main/frost-secp256k1/Cargo.toml#L7)
   8. [Frost secp256k1 tr version number](https://github.com/ZcashFoundation/frost/blob/main/frost-secp256k1-tr/Cargo.toml#L7)
>>>>>>> 682ab50d

5. Decide which version to tag the release with (e.g. v0.3.0). Currently we always use the same release number for all crates, but it's possible for them to get out of sync in the future.

6. Create new issue. E.g. [Release v0.4.0](https://github.com/ZcashFoundation/frost/issues/377)


## Make changes

7. Bump the version of each crate in their Cargo.toml files

8. Bump the version used in the tutorial (importing.md)

9. Check if the [changelog](https://github.com/ZcashFoundation/frost/blob/main/frost-core/CHANGELOG.md) is up to date and update if required (we’re only keeping the one in frost-core for now). Double check using [FROST releases](https://github.com/ZcashFoundation/frost/releases) which will have a list of all the PRs that have been closed since the last release. Things to include in the changelog will be anything that impacts production code and big documentation changes. I.e. script and test changes should not be included. NOTE: Please add to the changelog whenever you make changes to the library as this will make things simpler for the person in charge of the release.

   1. Move version in changelog to Released
   2. Create a new version in “unreleased” in changelog

10. Update the version number for frost-core and frost-rerandomized in the Ciphersuite crates, e.g. in `frost-core = { path = "../frost-core", version = "0.4.0", features = ["test-impl"] }`. You'll need to do this for dependencies and dev-dependencies

11. Create a PR with subject `Release \<version number>` containing all these changes

12. You’ll need someone to review and approve it

13. Wait for it to pass CI checks


## Publish

14. Checkout main branch, **in the commit of the previously merged PR** (in case other stuff got merged after that)

15. Run `cargo publish -p frost-core --dry-run` to check if it’s ready to publish. Fix issues if any.

16. [Draft and publish a new release](https://github.com/ZcashFoundation/frost/releases/new) for frost-core.

    1. In “Choose a tag” type `<crate>/<version>` e.g. “frost-core/v0.2.0” and click “Create new tag”
    2. In “Target” select “main” as long as other PRs haven’t been merged after the version bump PR. Otherwise, **select the commit matching the PR that was merged above**.
    3. In “Release title” use `<crate> <version>` e.g. “frost-core v0.2.0”
    4. Paste the (raw Markdown) changelog for this version into the description box.
    5. Leave “Set as pre-release” **unchecked** (we should have checked it in earlier versions but the ship has sailed. It doesn’t matter much)
    6. **Check** “Set as the latest release”

17. Publish it with `cargo publish -p frost-core`

18. Check if frost-rerandomized is ready to be published: `cargo publish -p frost-rerandomized --dry-run`. Fix any errors if needed.

19. Draft and publish a frost-rerandomized release

    1. Use the same process as described for frost-core above, but you can leave the changelog empty and **uncheck** “Set as the latest release”

20. Publish it with `cargo publish -p frost-rerandomized`

<<<<<<< HEAD
21. Check if other crates are ready to be published: `for cs in ristretto255 ed25519 secp256k1-evm p256 ed448; do cargo publish -p frost-$cs --dry-run; done`. Fix any issues if needed.
=======
21. Check if other crates are ready to be published: `for cs in ristretto255 ed25519 secp256k1 secp256k1-tr p256 ed448; do cargo publish -p frost-$cs --dry-run; done`. Fix any issues if needed.
>>>>>>> 682ab50d

    1. If you get an error like this:

       “error: failed to verify package tarball Caused by: failed to select a version for the requirement `frost-core = "^0.3.0"` candidate versions found which didn't match: 0.2.0, 0.1.0 location searched: crates.io index required by package `frost-ed25519 v0.3.0 (frost/target/package/frost-ed25519-0.3.0)`”

       This is because the ciphersuite crates aren’t pointing at the new frost-core package. This is because you need to publish frost-core before you can publish the others otherwise they will not have the expected version to point to.

22. Draft and publish releases for each of those crates (sorry, that will be boring)

    1. Use the same process as described for frost-core above (actions 1 - 3), but you can leave the changelog empty and **uncheck** “Set as the latest release”

<<<<<<< HEAD
23. Publish those crates: `for cs in ristretto255 ed25519 secp256k1-evm p256 ed448; do cargo publish -p frost-$cs; done`
=======
23. Publish those crates: `for cs in ristretto255 ed25519 secp256k1 secp256k1-tr p256 ed448; do cargo publish -p frost-$cs; done`
>>>>>>> 682ab50d


## Confirm

24. Check versions in the crates to confirm everything worked:

    1. [Frost core](https://crates.io/crates/frost-core/versions)
    2. [Frost ed25519](https://crates.io/crates/frost-ed25519/versions)
    3. [Frost ed448](https://crates.io/crates/frost-ed448/versions)
    4. [Frost p256](https://crates.io/crates/frost-p256/versions)
    5. [Frost ristretto255](https://crates.io/crates/frost-ristretto255/versions)
<<<<<<< HEAD
    6. [Frost secp256k1 evm](https://crates.io/crates/frost-secp256k1-evm/versions)
    7. [Frost rerandomized](https://crates.io/crates/frost-rerandomized/versions)
=======
    6. [Frost secp256k1](https://crates.io/crates/frost-secp256k1/versions)
    7. [Frost secp256k1 tr](https://crates.io/crates/frost-secp256k1-tr/versions)
    8. [Frost rerandomized](https://crates.io/crates/frost-rerandomized/versions)
>>>>>>> 682ab50d

25. Let the team know in the #frost slack channel that the release is complete and successful


## In the case of an unsuccessful release

If something was wrongly tagged, you can just retag it.
If something was wrongly pushed to crates.io, you will need to make a new fixed
release and yank the wrong release.

<|MERGE_RESOLUTION|>--- conflicted
+++ resolved
@@ -22,12 +22,8 @@
    4. [Frost p256 version number](https://github.com/ZcashFoundation/frost/blob/main/frost-p256/Cargo.toml#L8)
    5. [Frost re randomized version number](https://github.com/ZcashFoundation/frost/blob/main/frost-rerandomized/Cargo.toml#L8)
    6. [Frost ristretto255 version number](https://github.com/ZcashFoundation/frost/blob/main/frost-ristretto255/Cargo.toml#L8)
-<<<<<<< HEAD
    7. [Frost secp256k1 evm version number](https://github.com/ZcashFoundation/frost/blob/main/frost-secp256k1-evm/Cargo.toml#L7)
-=======
-   7. [Frost secp256k1 version number](https://github.com/ZcashFoundation/frost/blob/main/frost-secp256k1/Cargo.toml#L7)
    8. [Frost secp256k1 tr version number](https://github.com/ZcashFoundation/frost/blob/main/frost-secp256k1-tr/Cargo.toml#L7)
->>>>>>> 682ab50d
 
 5. Decide which version to tag the release with (e.g. v0.3.0). Currently we always use the same release number for all crates, but it's possible for them to get out of sync in the future.
 
@@ -79,11 +75,7 @@
 
 20. Publish it with `cargo publish -p frost-rerandomized`
 
-<<<<<<< HEAD
-21. Check if other crates are ready to be published: `for cs in ristretto255 ed25519 secp256k1-evm p256 ed448; do cargo publish -p frost-$cs --dry-run; done`. Fix any issues if needed.
-=======
-21. Check if other crates are ready to be published: `for cs in ristretto255 ed25519 secp256k1 secp256k1-tr p256 ed448; do cargo publish -p frost-$cs --dry-run; done`. Fix any issues if needed.
->>>>>>> 682ab50d
+21. Check if other crates are ready to be published: `for cs in ristretto255 ed25519 secp256k1-evm secp256k1-tr p256 ed448; do cargo publish -p frost-$cs --dry-run; done`. Fix any issues if needed.
 
     1. If you get an error like this:
 
@@ -95,11 +87,7 @@
 
     1. Use the same process as described for frost-core above (actions 1 - 3), but you can leave the changelog empty and **uncheck** “Set as the latest release”
 
-<<<<<<< HEAD
-23. Publish those crates: `for cs in ristretto255 ed25519 secp256k1-evm p256 ed448; do cargo publish -p frost-$cs; done`
-=======
-23. Publish those crates: `for cs in ristretto255 ed25519 secp256k1 secp256k1-tr p256 ed448; do cargo publish -p frost-$cs; done`
->>>>>>> 682ab50d
+23. Publish those crates: `for cs in ristretto255 ed25519 secp256k1-evm secp256k1-tr p256 ed448; do cargo publish -p frost-$cs; done`
 
 
 ## Confirm
@@ -111,14 +99,9 @@
     3. [Frost ed448](https://crates.io/crates/frost-ed448/versions)
     4. [Frost p256](https://crates.io/crates/frost-p256/versions)
     5. [Frost ristretto255](https://crates.io/crates/frost-ristretto255/versions)
-<<<<<<< HEAD
     6. [Frost secp256k1 evm](https://crates.io/crates/frost-secp256k1-evm/versions)
-    7. [Frost rerandomized](https://crates.io/crates/frost-rerandomized/versions)
-=======
-    6. [Frost secp256k1](https://crates.io/crates/frost-secp256k1/versions)
     7. [Frost secp256k1 tr](https://crates.io/crates/frost-secp256k1-tr/versions)
     8. [Frost rerandomized](https://crates.io/crates/frost-rerandomized/versions)
->>>>>>> 682ab50d
 
 25. Let the team know in the #frost slack channel that the release is complete and successful
 

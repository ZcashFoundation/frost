--- conflicted
+++ resolved
@@ -31,13 +31,8 @@
 
 ## Make changes
 
-<<<<<<< HEAD
 - Bump the version of the crates in the root Cargo.toml file. (If they ever
-   get out of sync, you wil need to bump in each crate Cargo.toml file.)
-=======
-7. Bump the version of the crates in the root Cargo.toml file. (If they ever
    get out of sync, you will need to bump in each crate Cargo.toml file.)
->>>>>>> 602157a6
 
 - Run `cargo semver-checks` to check if there are no API changes that break
    SemVer compatibility. ([Installation

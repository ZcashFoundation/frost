//! Generate documentation for a ciphersuite based on another ciphersuite implementation.
//!
//! The documentation for each ciphersuite is very similar, with the only difference being
//! the ciphersuite name.
//!
//! To make it easier to update all ciphersuite documentation when a change is needed,
//! this binary allows updating all of them based on a single one. This binary
//! uses frost-ristretto255 as the "canonical" one, so:
//!
//! - Change any documentation of a public function or struct in `frost-ristretto255/src/lib.rs`
//! - Run `cargo run --manifest-path gendoc/Cargo.toml` to update the documentation
//!   of the other ciphersuites.

use std::{fs, iter::zip};

use regex::Regex;

/// Read the public documentation of public items (functions, types, etc.) in the given file.
///
/// This identifiers snippets in the given file with the format:
///
/// ```
/// /// Some documentation
/// pub [rest of the line...]
/// ```
///
/// It will return details for each match:
/// - the item "name" ("[rest of the line...]" above, but after replacing
///   any string in `suite_names_code` with "SuiteName")
/// - the entire documentation string
/// - the start and end position of the documentation string in the code, which allows
///   replacing it later
///
/// # Parameters
///
/// filename: the name of the file to read.
/// suite_names_code: strings that reference the specific suite in code
///     inside `fn` and should be ignore when using for replacements.
///
/// # Returns
///
/// A list with data for each item, see above.
fn read_docs(filename: &str, suite_names_code: &[&str]) -> Vec<(String, String, usize, usize)> {
    let mut docs = Vec::new();
    let code = fs::read_to_string(filename).unwrap();
    let re = Regex::new(r"(?m)((^[ ]*///.*\n)+)\s*pub (.*)").unwrap();

    for m in re.captures_iter(code.as_str()) {
        // Captures: 0 - the whole match; 1: documentation;
        // 2: internal capture group; 3: the item "name" as described above
        let (name, doc) = (m.get(3).unwrap().as_str(), m.get(1).unwrap().as_str());
        let mut name = name.to_string();
        // Replacing ciphersuite-specific names with a fixed string allows
        // comparing item "names" to check later if we're working on the
        // same item.
        for n in suite_names_code.iter() {
            name = name.replace(n, "SuiteName");
        }
        docs.push((
            name,
            doc.to_string(),
            m.get(1).unwrap().start(),
            m.get(1).unwrap().end(),
        ))
    }
    docs
}

/// Write the documentation for the given file, using a previously-read documentation
/// from another file as a base, replacing ciphersuite-specific references as needed.
///
/// # Parameters
///
/// docs: the documentation from another file which will be used as a base.
/// filename: the name of the file to write documentation for.
/// suite_names_code: ciphersuite-specific references for code in `fn`, see read_docs
/// old_suite_names_doc: ciphersuite-specific references in the documentation of
///     the base file
/// new_suite_names_doc: replacements to use in the documentation of the given file
///     for each reference in `old_suite_names_doc`.
fn write_docs(
    docs: &[(String, String, usize, usize)],
    filename: &str,
    suite_names_code: &[&str],
    old_suite_names_doc: &[&str],
    new_suite_names_doc: &[&str],
) {
    let old_docs = read_docs(filename, suite_names_code);
    let mut code = fs::read_to_string(filename).unwrap();

    // To be able to replace the documentation properly, start from the end, which
    // will keep the string positions consistent
    for ((_old_name, _, old_start, old_end), (_new_name, new_doc, _, _)) in
        zip(old_docs.iter().rev(), docs.iter().rev())
    {
        // This is a sanity check to test if we're replacing the right comment.
        // It was commented out due to an exception (Ed25519 scalar is defined
        // as the Ristretto25519 scalar instead of its own struct)
        // assert_eq!(old_name, new_name, "source code does not match");

        // Replaces ciphersuite-references in documentation
        let mut new_doc = new_doc.to_string();
        for (old_n, new_n) in zip(old_suite_names_doc.iter(), new_suite_names_doc.iter()) {
            new_doc = new_doc.replace(old_n, new_n)
        }
        code.replace_range(old_start..old_end, &new_doc);
    }
    fs::write(filename, code).unwrap();
}

/// Copy a file into a new one, replacing the strings in `original_strings`
/// by the respective one in `replacement_strings` in the process.
fn copy_and_replace(
    origin_filename: &str,
    destination_filename: &str,
    original_strings: &[&str],
    replacement_strings: &[&str],
) {
    let mut text = fs::read_to_string(origin_filename).unwrap();

    for (from, to) in std::iter::zip(original_strings, replacement_strings) {
        text = text.replace(from, to)
    }

    fs::write(destination_filename, text).unwrap();
}

fn main() {
    let docs = read_docs(
        "frost-ristretto255/src/lib.rs",
        &["Ristretto255Sha512", "Ristretto", "<R>"],
    );
    let old_suite_names_doc = &["FROST(ristretto255, SHA-512)"];

    let original_basename = "frost-ristretto255/";
    let original_strings = &["frost_ristretto255", "Ristretto group"];

    // To add a new ciphersuite, just copy this call and replace the required strings.

    write_docs(
        &docs,
        "frost-p256/src/lib.rs",
        &["P256Sha256", "P256", "<P>"],
        old_suite_names_doc,
        &["FROST(P-256, SHA-256)"],
    );
    for filename in ["README.md", "dkg.md"] {
        copy_and_replace(
            format!("{}/{}", original_basename, filename).as_str(),
            format!("frost-p256/{}", filename).as_str(),
            original_strings,
            &["frost_p256", "P-256 curve"],
        );
    }

    write_docs(
        &docs,
        "frost-ed25519/src/lib.rs",
        &["Ed25519Sha512", "Ed25519", "<E>"],
        old_suite_names_doc,
        &["FROST(Ed25519, SHA-512)"],
    );
<<<<<<< HEAD
    copy_and_replace(
        readme_filename,
        "frost-ed25519/README.md",
        original_strings,
        &["frost_ed25519", "Ed25519 curve"],
    );

    write_docs(
        &docs,
        "frost-secp256k1/src/lib.rs",
        &["Secp256K1Sha556", "Secp256K1", "<E>"],
        old_suite_names_doc,
        &["FROST(secp256k1, SHA-256)"],
    );
    copy_and_replace(
        readme_filename,
        "frost-secp256k1/README.md",
        original_strings,
        &["frost_secp256k1", "secp256k1 curve"],
    );
=======
    for filename in ["README.md", "dkg.md"] {
        copy_and_replace(
            format!("{}/{}", original_basename, filename).as_str(),
            format!("frost-ed25519/{}", filename).as_str(),
            original_strings,
            &["frost_ed25519", "Ed25519 curve"],
        );
    }
>>>>>>> 18152805
}<|MERGE_RESOLUTION|>--- conflicted
+++ resolved
@@ -160,28 +160,6 @@
         old_suite_names_doc,
         &["FROST(Ed25519, SHA-512)"],
     );
-<<<<<<< HEAD
-    copy_and_replace(
-        readme_filename,
-        "frost-ed25519/README.md",
-        original_strings,
-        &["frost_ed25519", "Ed25519 curve"],
-    );
-
-    write_docs(
-        &docs,
-        "frost-secp256k1/src/lib.rs",
-        &["Secp256K1Sha556", "Secp256K1", "<E>"],
-        old_suite_names_doc,
-        &["FROST(secp256k1, SHA-256)"],
-    );
-    copy_and_replace(
-        readme_filename,
-        "frost-secp256k1/README.md",
-        original_strings,
-        &["frost_secp256k1", "secp256k1 curve"],
-    );
-=======
     for filename in ["README.md", "dkg.md"] {
         copy_and_replace(
             format!("{}/{}", original_basename, filename).as_str(),
@@ -190,5 +168,20 @@
             &["frost_ed25519", "Ed25519 curve"],
         );
     }
->>>>>>> 18152805
+    
+    write_docs(
+        &docs,
+        "frost-secp256k1/src/lib.rs",
+        &["Secp256K1Sha556", "Secp256K1", "<E>"],
+        old_suite_names_doc,
+        &["FROST(secp256k1, SHA-256)"],
+    );
+    for filename in ["README.md", "dkg.md"] {
+        copy_and_replace(
+            readme_filename,
+            "frost-secp256k1/README.md",
+            original_strings,
+            &["frost_secp256k1", "secp256k1 curve"],
+        );
+    }
 }
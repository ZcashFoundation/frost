[package]
name = "frost-redjubjub"
edition = "2021"
version = "1.0.0"
authors = [
        "Michael Lodder <mike@litprotocol.com>",
]
readme = "README.md"
license = "MIT OR Apache-2.0"
repository = "https://github.com/ZcashFoundation/frost"
categories = ["cryptography"]
keywords = ["cryptography", "crypto", "threshold", "signature"]
description = "A Schnorr signature scheme over the NIST P-256 curve that supports FROST."

[package.metadata.docs.rs]
features = ["serde"]
rustdoc-args = ["--cfg", "docsrs"]

[dependencies]
blake2b_simd = { version = "1", default-features = false }
document-features = "0.2.8"
group = "0.13"
<<<<<<< HEAD
jubjub = { package="jubjub-plus",  version = "0.10", git = "https://github.com/LIT-Protocol/jubjub.git" }
frost-core = { path = "../frost-core", version = "1.0.0-rc.0" }
frost-rerandomized = { path = "../frost-rerandomized", version = "1.0.0-rc.0" }
=======
jubjub = { version = "0.10", git = "https://github.com/LIT-Protocol/jubjub.git" }
frost-core = { path = "../frost-core", version = "1.0.0" }
frost-rerandomized = { path = "../frost-rerandomized", version = "1.0.0" }
>>>>>>> 312ca925
rand_core = "0.6"
sha2 = "0.10.2"

[dev-dependencies]
criterion = "0.5"
frost-core = { path = "../frost-core", version = "1.0.0", features = ["test-impl"] }
frost-rerandomized = { path = "../frost-rerandomized", version = "1.0.0", features = ["test-impl"] }
insta = { version = "1.38.0", features = ["yaml"] }
hex = "0.4.3"
lazy_static = "1.4"
proptest = "1.0"
rand = "0.8"
rand_chacha = "0.3"
serde_json = "1.0"

[features]
nightly = []
default = ["serialization", "cheater-detection"]
serialization = ["serde", "frost-core/serialization"]
#! ## Features
## Enable `serde` support for types that need to be communicated. You
## can use `serde` to serialize structs with any encoder that supports
## `serde` (e.g. JSON with `serde_json`).
serde = ["frost-core/serde"]
## Enable cheater detection
cheater-detection = ["frost-core/cheater-detection"]<|MERGE_RESOLUTION|>--- conflicted
+++ resolved
@@ -20,15 +20,9 @@
 blake2b_simd = { version = "1", default-features = false }
 document-features = "0.2.8"
 group = "0.13"
-<<<<<<< HEAD
-jubjub = { package="jubjub-plus",  version = "0.10", git = "https://github.com/LIT-Protocol/jubjub.git" }
-frost-core = { path = "../frost-core", version = "1.0.0-rc.0" }
-frost-rerandomized = { path = "../frost-rerandomized", version = "1.0.0-rc.0" }
-=======
 jubjub = { version = "0.10", git = "https://github.com/LIT-Protocol/jubjub.git" }
 frost-core = { path = "../frost-core", version = "1.0.0" }
 frost-rerandomized = { path = "../frost-rerandomized", version = "1.0.0" }
->>>>>>> 312ca925
 rand_core = "0.6"
 sha2 = "0.10.2"
 

use ed448_goldilocks::curve::ExtendedPoint;
use frost_core::{Ciphersuite, Group, GroupError};
use frost_ed448::*;
use rand::thread_rng;

#[test]
fn check_sign_with_dealer() {
    let rng = thread_rng();

    frost_core::tests::check_sign_with_dealer::<Ed448Shake256, _>(rng);
}

#[test]
fn check_sign_with_dkg() {
    let rng = thread_rng();

    frost_core::tests::check_sign_with_dkg::<Ed448Shake256, _>(rng);
}

// TODO: make batching work for larger scalars
// #[test]
#[allow(unused)]
fn check_batch_verify() {
    let rng = thread_rng();

    frost_core::tests::batch::batch_verify::<Ed448Shake256, _>(rng);
}

// TODO: make batching work for larger scalars
// #[test]
#[allow(unused)]
fn check_bad_batch_verify() {
    let rng = thread_rng();

    frost_core::tests::batch::bad_batch_verify::<Ed448Shake256, _>(rng);
}

#[test]
fn check_deserialize_identity() {
    let encoded_identity = ExtendedPoint::identity().compress().0;

<<<<<<< HEAD
    let r = <Ed448Shake256 as Ciphersuite>::Group::deserialize(&encoded_identity);
    assert_eq!(r, Err(Error::InvalidIdentityElement));
}

#[test]
fn check_deserialize_non_canonical() {
    let mut encoded_generator = ExtendedPoint::generator().compress().0;

    let r = <Ed448Shake256 as Ciphersuite>::Group::deserialize(&encoded_generator);
    assert!(r.is_ok());

    // The last byte only should have the sign bit. Set all other bits to
    // create a non-canonical encoding.
    encoded_generator[56] |= 0x7f;
    let r = <Ed448Shake256 as Ciphersuite>::Group::deserialize(&encoded_generator);
    assert_eq!(r, Err(Error::MalformedElement));

    // Besides the last byte, it is still possible to get non-canonical encodings.
    // This is y = p + 19 which is non-canonical and maps to a valid prime-order point.
    let encoded_point = hex::decode("12000000000000000000000000000000000000000000000000000000ffffffffffffffffffffffffffffffffffffffffffffffffffffffff00").unwrap().try_into().unwrap();
    let r = <Ed448Shake256 as Ciphersuite>::Group::deserialize(&encoded_point);
    assert_eq!(r, Err(Error::MalformedElement));
}

#[test]
fn check_deserialize_non_prime_order() {
    let encoded_point =
        hex::decode("030000000000000000000000000000000000000000000000000000000000000000000000000000000000000000000000000000000000000000")
            .unwrap()
            .try_into()
            .unwrap();
    let r = <Ed448Shake256 as Ciphersuite>::Group::deserialize(&encoded_point);
    assert_eq!(r, Err(Error::InvalidNonPrimeOrderElement));
=======
    let r = <<Ed448Shake256 as Ciphersuite>::Group as Group>::deserialize(&encoded_identity);
    assert_eq!(r, Err(GroupError::InvalidIdentityElement));
>>>>>>> e8dc692c
}<|MERGE_RESOLUTION|>--- conflicted
+++ resolved
@@ -39,7 +39,6 @@
 fn check_deserialize_identity() {
     let encoded_identity = ExtendedPoint::identity().compress().0;
 
-<<<<<<< HEAD
     let r = <Ed448Shake256 as Ciphersuite>::Group::deserialize(&encoded_identity);
     assert_eq!(r, Err(Error::InvalidIdentityElement));
 }
@@ -73,8 +72,4 @@
             .unwrap();
     let r = <Ed448Shake256 as Ciphersuite>::Group::deserialize(&encoded_point);
     assert_eq!(r, Err(Error::InvalidNonPrimeOrderElement));
-=======
-    let r = <<Ed448Shake256 as Ciphersuite>::Group as Group>::deserialize(&encoded_identity);
-    assert_eq!(r, Err(GroupError::InvalidIdentityElement));
->>>>>>> e8dc692c
 }
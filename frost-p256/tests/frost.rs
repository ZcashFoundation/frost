--- conflicted
+++ resolved
@@ -36,7 +36,6 @@
     // allow us to change that. Try to send something similar.
     let encoded_identity = [0u8; 33];
 
-<<<<<<< HEAD
     let r = <P256Sha256 as Ciphersuite>::Group::deserialize(&encoded_identity);
     assert_eq!(r, Err(Error::MalformedElement));
 }
@@ -65,8 +64,4 @@
             .unwrap();
     let r = <P256Sha256 as Ciphersuite>::Group::deserialize(&encoded_point);
     assert_eq!(r, Err(Error::MalformedElement));
-=======
-    let r = <<P256Sha256 as Ciphersuite>::Group as Group>::deserialize(&encoded_identity);
-    assert_eq!(r, Err(GroupError::MalformedElement));
->>>>>>> e8dc692c
 }
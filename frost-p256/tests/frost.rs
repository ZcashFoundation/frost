--- conflicted
+++ resolved
@@ -4,48 +4,7 @@
 
 #[test]
 fn check_sign_with_dealer() {
-<<<<<<< HEAD
-    let mut rng = thread_rng();
-
-    ////////////////////////////////////////////////////////////////////////////
-    // Key generation
-    ////////////////////////////////////////////////////////////////////////////
-
-    let numsigners = 5;
-    let threshold = 3;
-    let (shares, pubkeys) = keys::keygen_with_dealer(numsigners, threshold, &mut rng).unwrap();
-
-    // Verifies the secret shares from the dealer
-    let key_packages: HashMap<Identifier, keys::KeyPackage> = shares
-        .into_iter()
-        .map(|share| (share.identifier, keys::KeyPackage::try_from(share).unwrap()))
-        .collect();
-
-    let mut nonces: HashMap<Identifier, round1::SigningNonces> = HashMap::new();
-    let mut commitments: HashMap<Identifier, round1::SigningCommitments> = HashMap::new();
-
-    ////////////////////////////////////////////////////////////////////////////
-    // Round 1: generating nonces and signing commitments for each participant
-    ////////////////////////////////////////////////////////////////////////////
-
-    for participant_index in 1..(threshold as u16 + 1) {
-        let participant_identifier = participant_index.try_into().expect("should be nonzero");
-        // Generate one (1) nonce and one SigningCommitments instance for each
-        // participant, up to _threshold_.
-        let (nonce, commitment) = round1::commit(
-            participant_identifier,
-            key_packages
-                .get(&participant_identifier)
-                .unwrap()
-                .secret_share(),
-            &mut rng,
-        );
-        nonces.insert(participant_identifier, nonce);
-        commitments.insert(participant_identifier, commitment);
-    }
-=======
     let rng = thread_rng();
->>>>>>> 2b3b2344
 
     frost_core::tests::check_sign_with_dealer::<P256Sha256, _>(rng);
 }
@@ -56,12 +15,6 @@
 fn check_batch_verify() {
     let rng = thread_rng();
 
-<<<<<<< HEAD
-    for participant_identifier in nonces.keys() {
-        let key_package = key_packages.get(participant_identifier).unwrap();
-
-        let nonces_to_use = &nonces.get(participant_identifier).unwrap();
-=======
     frost_core::tests::batch::batch_verify::<P256Sha256, _>(rng);
 }
 
@@ -70,42 +23,15 @@
 #[allow(unused)]
 fn check_bad_batch_verify() {
     let rng = thread_rng();
->>>>>>> 2b3b2344
 
     frost_core::tests::batch::bad_batch_verify::<P256Sha256, _>(rng);
 }
 
-<<<<<<< HEAD
-    ////////////////////////////////////////////////////////////////////////////
-    // Aggregation: collects the signing shares from all participants,
-    // generates the final signature.
-    ////////////////////////////////////////////////////////////////////////////
-
-    // Aggregate (also verifies the signature shares)
-    let group_signature_res = aggregate(&signing_package, &signature_shares[..], &pubkeys);
-
-    assert!(group_signature_res.is_ok());
-
-    let group_signature = group_signature_res.unwrap();
-
-    // Check that the threshold signature can be verified by the group public
-    // key (the verification key).
-    assert!(pubkeys
-        .group_public
-        .verify(message, &group_signature)
-        .is_ok());
-
-    // Check that the threshold signature can be verified by the group public
-    // key (the verification key) from SharePackage.group_public
-    for (participant_identifier, _) in nonces.clone() {
-        let key_package = key_packages.get(&participant_identifier).unwrap();
-=======
 #[test]
 fn check_deserialize_identity() {
     // The identity is actually encoded as a single byte; but the API does not
     // allow us to change that. Try to send something similar.
     let encoded_identity = [0u8; 33];
->>>>>>> 2b3b2344
 
     let r = <<P256Sha256 as Ciphersuite>::Group as Group>::deserialize(&encoded_identity);
     assert_eq!(r, Err(Error::MalformedElement));

--- conflicted
+++ resolved
@@ -1,19 +1,15 @@
 //! Ciphersuite-generic test functions.
 use std::{collections::HashMap, convert::TryFrom};
 
-<<<<<<< HEAD
 use crate::{
     frost::{
         self,
         keys::{CoefficientCommitment, VerifiableSecretSharingCommitment},
     },
-    Field, Group, GroupError, Signature, VerifyingKey,
+    Error, Field, Group, GroupError, Signature, VerifyingKey,
 };
 use debugless_unwrap::DebuglessUnwrap;
-=======
-use crate::{frost, Error, Signature, VerifyingKey};
 use debugless_unwrap::DebuglessUnwrapErr;
->>>>>>> 6bca7a39
 use rand_core::{CryptoRng, RngCore};
 use serde_json::Value;
 

//! Serialization support.

<<<<<<< HEAD
use crate::{Ciphersuite, FieldError};
=======
#[cfg(feature = "serialization")]
use alloc::vec::Vec;

use crate::Ciphersuite;
>>>>>>> 8ce15222

use crate::{Element, Error, Field, Group};

#[derive(Clone, Copy, PartialEq, Eq)]
#[cfg_attr(feature = "internals", visibility::make(pub))]
#[cfg_attr(docsrs, doc(cfg(feature = "internals")))]
/// Helper struct to serialize a Scalar.
pub(crate) struct SerializableScalar<C: Ciphersuite>(
    pub <<<C as Ciphersuite>::Group as Group>::Field as Field>::Scalar,
);

impl<C> SerializableScalar<C>
where
    C: Ciphersuite,
{
    /// Serialize a Scalar.
    pub fn serialize(&self) -> Vec<u8> {
        <<C::Group as Group>::Field>::serialize(&self.0)
            .as_ref()
            .to_vec()
    }

    /// Deserialize a Scalar from a serialized buffer.
    pub fn deserialize(bytes: &[u8]) -> Result<Self, Error<C>> {
        let serialized: <<C::Group as Group>::Field as Field>::Serialization = bytes
            .to_vec()
            .try_into()
            .map_err(|_| FieldError::MalformedScalar)?;
        let scalar = <<C::Group as Group>::Field>::deserialize(&serialized)?;
        Ok(Self(scalar))
    }
}

#[cfg(feature = "serde")]
impl<C> serde::Serialize for SerializableScalar<C>
where
    C: Ciphersuite,
{
    fn serialize<S>(&self, serializer: S) -> Result<S::Ok, S::Error>
    where
        S: serde::Serializer,
    {
        let serialized = <<C as Ciphersuite>::Group as Group>::Field::serialize(&self.0);
        serdect::array::serialize_hex_lower_or_bin(&serialized.as_ref(), serializer)
    }
}

#[cfg(feature = "serde")]
impl<'de, C> serde::Deserialize<'de> for SerializableScalar<C>
where
    C: Ciphersuite,
{
    fn deserialize<D>(deserializer: D) -> Result<Self, D::Error>
    where
        D: serde::Deserializer<'de>,
    {
        // Get size from the size of the zero scalar
        let zero = <<C::Group as Group>::Field as Field>::zero();
        let len = <<C::Group as Group>::Field as Field>::serialize(&zero)
            .as_ref()
            .len();

        let mut bytes = vec![0u8; len];
        serdect::array::deserialize_hex_or_bin(&mut bytes[..], deserializer)?;
        let array = bytes
            .try_into()
            .map_err(|_| serde::de::Error::custom("invalid byte length"))?;
        <<C as Ciphersuite>::Group as Group>::Field::deserialize(&array)
            .map(|scalar| Self(scalar))
            .map_err(serde::de::Error::custom)
    }
}

#[derive(Clone, Copy, PartialEq, Eq)]
pub(crate) struct SerializableElement<C: Ciphersuite>(pub(crate) Element<C>);

impl<C> SerializableElement<C>
where
    C: Ciphersuite,
{
    /// Serialize an Element. Returns and error if it's the identity.
    pub fn serialize(&self) -> Result<Vec<u8>, Error<C>> {
        Ok(<C::Group as Group>::serialize(&self.0)?.as_ref().to_vec())
    }

    /// Deserialized an Element. Returns an error if it's malformed or is the
    /// identity.
    pub fn deserialize(bytes: &[u8]) -> Result<Self, Error<C>> {
        let serialized: <C::Group as Group>::Serialization = bytes
            .to_vec()
            .try_into()
            .map_err(|_| FieldError::MalformedScalar)?;
        let scalar = <C::Group as Group>::deserialize(&serialized)?;
        Ok(Self(scalar))
    }
}

#[cfg(feature = "serde")]
impl<C> serde::Serialize for SerializableElement<C>
where
    C: Ciphersuite,
{
    fn serialize<S>(&self, serializer: S) -> Result<S::Ok, S::Error>
    where
        S: serde::Serializer,
    {
        let serialized =
            <C::Group as Group>::serialize(&self.0).map_err(serde::ser::Error::custom)?;
        serdect::array::serialize_hex_lower_or_bin(&serialized.as_ref(), serializer)
    }
}

#[cfg(feature = "serde")]
impl<'de, C> serde::Deserialize<'de> for SerializableElement<C>
where
    C: Ciphersuite,
{
    fn deserialize<D>(deserializer: D) -> Result<Self, D::Error>
    where
        D: serde::Deserializer<'de>,
    {
        // Get size from the size of the generator
        let generator = <C::Group>::generator();
        let len = <C::Group>::serialize(&generator)
            .expect("serializing the generator always works")
            .as_ref()
            .len();

        let mut bytes = vec![0u8; len];
        serdect::array::deserialize_hex_or_bin(&mut bytes[..], deserializer)?;
        let array = bytes
            .try_into()
            .map_err(|_| serde::de::Error::custom("invalid byte length"))?;
        <C::Group as Group>::deserialize(&array)
            .map(|element| Self(element))
            .map_err(serde::de::Error::custom)
    }
}

// The short 4-byte ID. Derived as the CRC-32 of the UTF-8
// encoded ID in big endian format.
#[cfg(feature = "serde")]
const fn short_id<C>() -> [u8; 4]
where
    C: Ciphersuite,
{
    const_crc32::crc32(C::ID.as_bytes()).to_be_bytes()
}

/// Serialize a placeholder ciphersuite field with the ciphersuite ID string.
#[cfg(feature = "serde")]
pub(crate) fn ciphersuite_serialize<S, C>(_: &(), s: S) -> Result<S::Ok, S::Error>
where
    S: serde::Serializer,
    C: Ciphersuite,
{
    use serde::Serialize;

    if s.is_human_readable() {
        C::ID.serialize(s)
    } else {
        serde::Serialize::serialize(&short_id::<C>(), s)
    }
}

/// Deserialize a placeholder ciphersuite field, checking if it's the ciphersuite ID string.
#[cfg(feature = "serde")]
pub(crate) fn ciphersuite_deserialize<'de, D, C>(deserializer: D) -> Result<(), D::Error>
where
    D: serde::Deserializer<'de>,
    C: Ciphersuite,
{
    if deserializer.is_human_readable() {
        let s: alloc::string::String = serde::de::Deserialize::deserialize(deserializer)?;
        if s != C::ID {
            Err(serde::de::Error::custom("wrong ciphersuite"))
        } else {
            Ok(())
        }
    } else {
        let buffer: [u8; 4] = serde::de::Deserialize::deserialize(deserializer)?;
        if buffer != short_id::<C>() {
            Err(serde::de::Error::custom("wrong ciphersuite"))
        } else {
            Ok(())
        }
    }
}

/// Deserialize a version. For now, since there is a single version 0,
/// simply validate if it's 0.
#[cfg(feature = "serde")]
pub(crate) fn version_deserialize<'de, D>(deserializer: D) -> Result<u8, D::Error>
where
    D: serde::Deserializer<'de>,
{
    let version: u8 = serde::de::Deserialize::deserialize(deserializer)?;
    if version != 0 {
        Err(serde::de::Error::custom(
            "wrong format version, only 0 supported",
        ))
    } else {
        Ok(version)
    }
}

// Default byte-oriented serialization for structs that need to be communicated.
//
// Note that we still manually implement these methods in each applicable type,
// instead of making these traits `pub` and asking users to import the traits.
// The reason is that ciphersuite traits would need to re-export these traits,
// parametrized with the ciphersuite, but trait aliases are not currently
// supported: <https://github.com/rust-lang/rust/issues/41517>

#[cfg(feature = "serialization")]
pub(crate) trait Serialize<C: Ciphersuite> {
    /// Serialize the struct into a Vec.
    fn serialize(&self) -> Result<Vec<u8>, Error<C>>;
}

#[cfg(feature = "serialization")]
pub(crate) trait Deserialize<C: Ciphersuite> {
    /// Deserialize the struct from a slice of bytes.
    fn deserialize(bytes: &[u8]) -> Result<Self, Error<C>>
    where
        Self: core::marker::Sized;
}

#[cfg(feature = "serialization")]
impl<T: serde::Serialize, C: Ciphersuite> Serialize<C> for T {
    fn serialize(&self) -> Result<Vec<u8>, Error<C>> {
        postcard::to_allocvec(self).map_err(|_| Error::SerializationError)
    }
}

#[cfg(feature = "serialization")]
impl<T: for<'de> serde::Deserialize<'de>, C: Ciphersuite> Deserialize<C> for T {
    fn deserialize(bytes: &[u8]) -> Result<Self, Error<C>> {
        postcard::from_bytes(bytes).map_err(|_| Error::DeserializationError)
    }
}<|MERGE_RESOLUTION|>--- conflicted
+++ resolved
@@ -1,13 +1,8 @@
 //! Serialization support.
 
-<<<<<<< HEAD
+use alloc::vec::Vec;
+
 use crate::{Ciphersuite, FieldError};
-=======
-#[cfg(feature = "serialization")]
-use alloc::vec::Vec;
-
-use crate::Ciphersuite;
->>>>>>> 8ce15222
 
 use crate::{Element, Error, Field, Group};
 

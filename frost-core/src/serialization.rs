--- conflicted
+++ resolved
@@ -1,22 +1,17 @@
 //! Serialization support.
 
-<<<<<<< HEAD
 #[cfg(feature = "serialization")]
 use alloc::vec::Vec;
-=======
+
 use crate::Ciphersuite;
 
 #[cfg(feature = "serde")]
 use crate::{Field, Group};
->>>>>>> 8be644fb
 
 #[cfg(feature = "serialization")]
 use crate::Error;
 
 use crate::Element;
-
-#[cfg(feature = "serde")]
-use crate::{Ciphersuite, Field, Group};
 
 #[cfg(feature = "serde")]
 #[cfg_attr(feature = "internals", visibility::make(pub))]

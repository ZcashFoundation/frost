//! FROST participant identifiers

use core::{
    fmt::{self, Debug},
    hash::{Hash, Hasher},
};

use crate::{Ciphersuite, Error, Field, FieldError, Group, Scalar};

#[cfg(feature = "serde")]
use crate::serialization::ScalarSerialization;

/// A FROST participant identifier.
///
/// The identifier is a field element in the scalar field that the secret polynomial is defined
/// over, corresponding to some x-coordinate for a polynomial f(x) = y.  MUST NOT be zero in the
/// field, as f(0) = the shared secret.
#[derive(Copy, Clone, PartialEq)]
#[cfg_attr(feature = "serde", derive(serde::Serialize, serde::Deserialize))]
#[cfg_attr(feature = "serde", serde(bound = "C: Ciphersuite"))]
#[cfg_attr(feature = "serde", serde(try_from = "ScalarSerialization<C>"))]
#[cfg_attr(feature = "serde", serde(into = "ScalarSerialization<C>"))]
pub struct Identifier<C: Ciphersuite>(Scalar<C>);

impl<C> Identifier<C>
where
    C: Ciphersuite,
{
    /// Create a new Identifier from a scalar. For internal use only.
    fn new(scalar: Scalar<C>) -> Result<Self, Error<C>> {
        if scalar == <<C::Group as Group>::Field>::zero() {
            Err(FieldError::InvalidZeroScalar.into())
        } else {
            Ok(Self(scalar))
        }
    }

    /// Derive an Identifier from an arbitrary byte string.
    ///
    /// This feature is not part of the specification and is just a convenient
    /// way of creating identifiers.
    ///
    /// Each possible byte string will map to an uniformly random identifier.
    /// Returns an error if the ciphersuite does not support identifier derivation,
    /// or if the mapped identifier is zero (which is unpredictable, but should happen
    /// with negligible probability).
    pub fn derive(s: &[u8]) -> Result<Self, Error<C>> {
        let scalar = C::HID(s).ok_or(Error::IdentifierDerivationNotSupported)?;
        Self::new(scalar)
    }

    /// Serialize the identifier using the ciphersuite encoding.
    pub fn serialize(&self) -> <<C::Group as Group>::Field as Field>::Serialization {
        <<C::Group as Group>::Field>::serialize(&self.0)
    }

    /// Deserialize an Identifier from a serialized buffer.
    /// Returns an error if it attempts to deserialize zero.
    pub fn deserialize(
        buf: &<<C::Group as Group>::Field as Field>::Serialization,
    ) -> Result<Self, Error<C>> {
        let scalar = <<C::Group as Group>::Field>::deserialize(buf)?;
        Self::new(scalar)
    }
}

#[cfg(feature = "serde")]
impl<C> TryFrom<ScalarSerialization<C>> for Identifier<C>
where
    C: Ciphersuite,
{
    type Error = Error<C>;

    fn try_from(value: ScalarSerialization<C>) -> Result<Self, Self::Error> {
        Self::deserialize(&value.0)
    }
}

#[cfg(feature = "serde")]
impl<C> From<Identifier<C>> for ScalarSerialization<C>
where
    C: Ciphersuite,
{
    fn from(value: Identifier<C>) -> Self {
        Self(value.serialize())
    }
}

impl<C> Eq for Identifier<C> where C: Ciphersuite {}

impl<C> Debug for Identifier<C>
where
    C: Ciphersuite,
{
    fn fmt(&self, f: &mut fmt::Formatter) -> fmt::Result {
        f.debug_tuple("Identifier")
            .field(&hex::encode(
                <<C::Group as Group>::Field>::serialize(&self.0).as_ref(),
            ))
            .finish()
    }
}

#[allow(clippy::derived_hash_with_manual_eq)]
impl<C> Hash for Identifier<C>
where
    C: Ciphersuite,
{
    fn hash<H: Hasher>(&self, state: &mut H) {
        <<C::Group as Group>::Field>::serialize(&self.0)
            .as_ref()
            .hash(state)
    }
}

impl<C> Ord for Identifier<C>
where
    C: Ciphersuite,
{
    fn cmp(&self, other: &Self) -> core::cmp::Ordering {
        let serialized_self = <<C::Group as Group>::Field>::little_endian_serialize(&self.0);
        let serialized_other = <<C::Group as Group>::Field>::little_endian_serialize(&other.0);
        // The default cmp uses lexicographic order; so we need the elements in big endian
        serialized_self
            .as_ref()
            .iter()
            .rev()
            .cmp(serialized_other.as_ref().iter().rev())
    }
}

impl<C> PartialOrd for Identifier<C>
where
    C: Ciphersuite,
{
    fn partial_cmp(&self, other: &Self) -> Option<core::cmp::Ordering> {
        Some(self.cmp(other))
    }
}

impl<C> core::ops::Mul<Scalar<C>> for Identifier<C>
where
    C: Ciphersuite,
{
    type Output = Scalar<C>;

    fn mul(self, scalar: Scalar<C>) -> Scalar<C> {
        self.0 * scalar
    }
}

<<<<<<< HEAD
impl<C> core::ops::MulAssign<Identifier<C>> for Scalar<C>
where
    C: Ciphersuite,
{
    fn mul_assign(&mut self, identifier: Identifier<C>) {
        *self = *self * identifier.0
    }
}

impl<C> core::ops::Sub for Identifier<C>
=======
impl<C> std::ops::Sub for Identifier<C>
>>>>>>> 647da351
where
    C: Ciphersuite,
{
    type Output = Self;

    fn sub(self, rhs: Identifier<C>) -> Self::Output {
        Self(self.0 - rhs.0)
    }
}

impl<C> TryFrom<u16> for Identifier<C>
where
    C: Ciphersuite,
{
    type Error = Error<C>;

    fn try_from(n: u16) -> Result<Identifier<C>, Self::Error> {
        if n == 0 {
            Err(FieldError::InvalidZeroScalar.into())
        } else {
            // Classic left-to-right double-and-add algorithm that skips the first bit 1 (since
            // identifiers are never zero, there is always a bit 1), thus `sum` starts with 1 too.
            let one = <<C::Group as Group>::Field>::one();
            let mut sum = <<C::Group as Group>::Field>::one();

            let bits = (n.to_be_bytes().len() as u32) * 8;
            for i in (0..(bits - n.leading_zeros() - 1)).rev() {
                sum = sum + sum;
                if n & (1 << i) != 0 {
                    sum = sum + one;
                }
            }
            Ok(Self(sum))
        }
    }
}<|MERGE_RESOLUTION|>--- conflicted
+++ resolved
@@ -149,20 +149,7 @@
     }
 }
 
-<<<<<<< HEAD
-impl<C> core::ops::MulAssign<Identifier<C>> for Scalar<C>
-where
-    C: Ciphersuite,
-{
-    fn mul_assign(&mut self, identifier: Identifier<C>) {
-        *self = *self * identifier.0
-    }
-}
-
 impl<C> core::ops::Sub for Identifier<C>
-=======
-impl<C> std::ops::Sub for Identifier<C>
->>>>>>> 647da351
 where
     C: Ciphersuite,
 {

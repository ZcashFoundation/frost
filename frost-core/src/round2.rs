//! FROST Round 2 functionality and types, for signature share generation

use core::fmt::{self, Debug};

use crate as frost;
use crate::{
    challenge, Challenge, Ciphersuite, Error, Field, Group, {round1, *},
};

#[cfg(feature = "serde")]
use crate::serialization::ScalarSerialization;

// Used to help encoding a SignatureShare. Since it has a Scalar<C> it can't
// be directly encoded with serde, so we use this struct to wrap the scalar.
#[cfg(feature = "serde")]
#[derive(Clone)]
#[cfg_attr(feature = "serde", derive(serde::Serialize, serde::Deserialize))]
#[cfg_attr(feature = "serde", serde(bound = "C: Ciphersuite"))]
#[cfg_attr(feature = "serde", serde(try_from = "ScalarSerialization<C>"))]
#[cfg_attr(feature = "serde", serde(into = "ScalarSerialization<C>"))]
struct SignatureShareHelper<C: Ciphersuite>(Scalar<C>);

#[cfg(feature = "serde")]
impl<C> TryFrom<ScalarSerialization<C>> for SignatureShareHelper<C>
where
    C: Ciphersuite,
{
    type Error = Error<C>;

    fn try_from(value: ScalarSerialization<C>) -> Result<Self, Self::Error> {
        <<C::Group as Group>::Field>::deserialize(&value.0)
            .map(|scalar| Self(scalar))
            .map_err(|e| e.into())
    }
}

#[cfg(feature = "serde")]
impl<C> From<SignatureShareHelper<C>> for ScalarSerialization<C>
where
    C: Ciphersuite,
{
    fn from(value: SignatureShareHelper<C>) -> Self {
        Self(<<C::Group as Group>::Field>::serialize(&value.0))
    }
}

/// A participant's signature share, which the coordinator will aggregate with all other signer's
/// shares into the joint signature.
#[derive(Clone, Copy, Eq, PartialEq, Getters)]
#[cfg_attr(feature = "serde", derive(serde::Serialize, serde::Deserialize))]
#[cfg_attr(feature = "serde", serde(bound = "C: Ciphersuite"))]
#[cfg_attr(feature = "serde", serde(deny_unknown_fields))]
#[cfg_attr(feature = "serde", serde(try_from = "SignatureShareSerialization<C>"))]
#[cfg_attr(feature = "serde", serde(into = "SignatureShareSerialization<C>"))]
pub struct SignatureShare<C: Ciphersuite> {
    /// This participant's signature over the message.
    pub(crate) share: Scalar<C>,
}

impl<C> SignatureShare<C>
where
    C: Ciphersuite,
{
    /// Deserialize [`SignatureShare`] from bytes
    pub fn deserialize(
        bytes: <<C::Group as Group>::Field as Field>::Serialization,
    ) -> Result<Self, Error<C>> {
        <<C::Group as Group>::Field>::deserialize(&bytes)
            .map(|scalar| Self { share: scalar })
            .map_err(|e| e.into())
    }

    /// Serialize [`SignatureShare`] to bytes
    pub fn serialize(&self) -> <<C::Group as Group>::Field as Field>::Serialization {
        <<C::Group as Group>::Field>::serialize(&self.share)
    }

    /// Tests if a signature share issued by a participant is valid before
    /// aggregating it into a final joint signature to publish.
    ///
    /// This is the final step of [`verify_signature_share`] from the spec.
    ///
    /// [`verify_signature_share`]: https://www.ietf.org/archive/id/draft-irtf-cfrg-frost-14.html#name-signature-share-verificatio
<<<<<<< HEAD
    #[cfg(feature = "cheater-detection")]
=======
    #[cfg(any(feature = "cheater-detection", feature = "internals"))]
>>>>>>> 3ebe7a1c
    #[cfg_attr(feature = "internals", visibility::make(pub))]
    #[cfg_attr(docsrs, doc(cfg(feature = "internals")))]
    pub(crate) fn verify(
        &self,
        identifier: Identifier<C>,
        group_commitment_share: &round1::GroupCommitmentShare<C>,
        verifying_share: &frost::keys::VerifyingShare<C>,
        lambda_i: Scalar<C>,
        challenge: &Challenge<C>,
    ) -> Result<(), Error<C>> {
        if (<C::Group>::generator() * self.share)
            != (group_commitment_share.0 + (verifying_share.0 * challenge.0 * lambda_i))
        {
            return Err(Error::InvalidSignatureShare {
                culprit: identifier,
            });
        }

        Ok(())
    }
}

#[cfg(feature = "serde")]
#[cfg_attr(feature = "serde", derive(serde::Serialize, serde::Deserialize))]
#[cfg_attr(feature = "serde", serde(bound = "C: Ciphersuite"))]
#[cfg_attr(feature = "serde", serde(deny_unknown_fields))]
struct SignatureShareSerialization<C: Ciphersuite> {
    /// Serialization header
    pub(crate) header: Header<C>,
    share: SignatureShareHelper<C>,
}

#[cfg(feature = "serde")]
impl<C> From<SignatureShareSerialization<C>> for SignatureShare<C>
where
    C: Ciphersuite,
{
    fn from(value: SignatureShareSerialization<C>) -> Self {
        Self {
            share: value.share.0,
        }
    }
}

#[cfg(feature = "serde")]
impl<C> From<SignatureShare<C>> for SignatureShareSerialization<C>
where
    C: Ciphersuite,
{
    fn from(value: SignatureShare<C>) -> Self {
        Self {
            header: Header::default(),
            share: SignatureShareHelper(value.share),
        }
    }
}

impl<C> Debug for SignatureShare<C>
where
    C: Ciphersuite,
{
    fn fmt(&self, f: &mut fmt::Formatter) -> fmt::Result {
        f.debug_struct("SignatureShare")
            .field("share", &hex::encode(self.serialize()))
            .finish()
    }
}

/// Compute the signature share for a signing operation.
#[cfg_attr(feature = "internals", visibility::make(pub))]
#[cfg_attr(docsrs, doc(cfg(feature = "internals")))]
fn compute_signature_share<C: Ciphersuite>(
    signer_nonces: &round1::SigningNonces<C>,
    binding_factor: BindingFactor<C>,
    lambda_i: <<<C as Ciphersuite>::Group as Group>::Field as Field>::Scalar,
    key_package: &keys::KeyPackage<C>,
    challenge: Challenge<C>,
) -> SignatureShare<C> {
    let z_share: <<C::Group as Group>::Field as Field>::Scalar = signer_nonces.hiding.0
        + (signer_nonces.binding.0 * binding_factor.0)
        + (lambda_i * key_package.signing_share.0 * challenge.0);

    SignatureShare::<C> { share: z_share }
}

/// Performed once by each participant selected for the signing operation.
///
/// Implements [`sign`] from the spec.
///
/// Receives the message to be signed and a set of signing commitments and a set
/// of randomizing commitments to be used in that signing operation, including
/// that for this participant.
///
/// Assumes the participant has already determined which nonce corresponds with
/// the commitment that was assigned by the coordinator in the SigningPackage.
///
/// [`sign`]: https://www.ietf.org/archive/id/draft-irtf-cfrg-frost-14.html#name-round-two-signature-share-g
pub fn sign<C: Ciphersuite>(
    signing_package: &SigningPackage<C>,
    signer_nonces: &round1::SigningNonces<C>,
    key_package: &frost::keys::KeyPackage<C>,
) -> Result<SignatureShare<C>, Error<C>> {
    if signing_package.signing_commitments().len() < key_package.min_signers as usize {
        return Err(Error::IncorrectNumberOfCommitments);
    }

    // Validate the signer's commitment is present in the signing package
    let commitment = signing_package
        .signing_commitments
        .get(&key_package.identifier)
        .ok_or(Error::MissingCommitment)?;

    // Validate if the signer's commitment exists
    if &signer_nonces.commitments != commitment {
        return Err(Error::IncorrectCommitment);
    }

    // Encodes the signing commitment list produced in round one as part of generating [`BindingFactor`], the
    // binding factor.
    let binding_factor_list: BindingFactorList<C> =
        compute_binding_factor_list(signing_package, &key_package.verifying_key, &[]);
    let binding_factor: frost::BindingFactor<C> = binding_factor_list
        .get(&key_package.identifier)
        .ok_or(Error::UnknownIdentifier)?
        .clone();

    // Compute the group commitment from signing commitments produced in round one.
    let group_commitment = compute_group_commitment(signing_package, &binding_factor_list)?;

    // Compute Lagrange coefficient.
    let lambda_i = frost::derive_interpolating_value(key_package.identifier(), signing_package)?;

    // Compute the per-message challenge.
    let challenge = challenge::<C>(
        &group_commitment.0,
        &key_package.verifying_key,
        signing_package.message.as_slice(),
    );

    // Compute the Schnorr signature share.
    let signature_share = compute_signature_share(
        signer_nonces,
        binding_factor,
        lambda_i,
        key_package,
        challenge,
    );

    Ok(signature_share)
}<|MERGE_RESOLUTION|>--- conflicted
+++ resolved
@@ -81,11 +81,7 @@
     /// This is the final step of [`verify_signature_share`] from the spec.
     ///
     /// [`verify_signature_share`]: https://www.ietf.org/archive/id/draft-irtf-cfrg-frost-14.html#name-signature-share-verificatio
-<<<<<<< HEAD
-    #[cfg(feature = "cheater-detection")]
-=======
     #[cfg(any(feature = "cheater-detection", feature = "internals"))]
->>>>>>> 3ebe7a1c
     #[cfg_attr(feature = "internals", visibility::make(pub))]
     #[cfg_attr(docsrs, doc(cfg(feature = "internals")))]
     pub(crate) fn verify(

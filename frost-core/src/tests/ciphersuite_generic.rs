//! Ciphersuite-generic test functions.
use std::{collections::HashMap, convert::TryFrom};

use crate::{
<<<<<<< HEAD
    frost::{self, Identifier},
    Error, Signature, VerifyingKey,
=======
    frost::{self},
    Error, Field, Group, Signature, VerifyingKey,
>>>>>>> bed23c3e
};
use debugless_unwrap::DebuglessUnwrapErr;
use rand_core::{CryptoRng, RngCore};

use crate::Ciphersuite;

/// Test share generation with a Ciphersuite
pub fn check_share_generation<C: Ciphersuite, R: RngCore + CryptoRng>(mut rng: R) {
    let secret = crate::SigningKey::<C>::new(&mut rng);

    let max_signers = 5;
    let min_signers = 3;

    let coefficients =
        frost::keys::generate_coefficients::<C, _>(min_signers as usize - 1, &mut rng);

    let secret_shares =
        frost::keys::generate_secret_shares(&secret, max_signers, min_signers, coefficients)
            .unwrap();

    for secret_share in secret_shares.iter() {
        assert!(secret_share.verify().is_ok());
    }

    assert_eq!(
        frost::keys::reconstruct::<C>(&secret_shares)
            .unwrap()
            .to_bytes()
            .as_ref(),
        secret.to_bytes().as_ref()
    );

    // Test error cases

    assert_eq!(
        frost::keys::reconstruct::<C>(&[]).debugless_unwrap_err(),
        Error::IncorrectNumberOfShares
    );

    let mut secret_shares = secret_shares;
    secret_shares[0] = secret_shares[1].clone();

    assert_eq!(
        frost::keys::reconstruct::<C>(&secret_shares).debugless_unwrap_err(),
        Error::DuplicatedShares
    );
}

/// Test FROST signing with trusted dealer with a Ciphersuite.
pub fn check_sign_with_dealer<C: Ciphersuite, R: RngCore + CryptoRng>(
    mut rng: R,
) -> (Vec<u8>, Signature<C>, VerifyingKey<C>) {
    ////////////////////////////////////////////////////////////////////////////
    // Key generation
    ////////////////////////////////////////////////////////////////////////////

    let max_signers = 5;
    let min_signers = 3;
    let (shares, pubkeys) =
        frost::keys::generate_with_dealer(max_signers, min_signers, &mut rng).unwrap();

    // Verifies the secret shares from the dealer
    let mut key_packages: HashMap<frost::Identifier<C>, frost::keys::KeyPackage<C>> =
        HashMap::new();

    for (k, v) in shares {
        let key_package = frost::keys::KeyPackage::try_from(v).unwrap();
        key_packages.insert(k, key_package);
    }

    check_sign(min_signers, key_packages, rng, pubkeys)
}

fn check_sign<C: Ciphersuite + PartialEq, R: RngCore + CryptoRng>(
    min_signers: u16,
    key_packages: HashMap<frost::Identifier<C>, frost::keys::KeyPackage<C>>,
    mut rng: R,
    pubkey_package: frost::keys::PublicKeyPackage<C>,
) -> (Vec<u8>, Signature<C>, VerifyingKey<C>) {
    let mut nonces_map: HashMap<frost::Identifier<C>, frost::round1::SigningNonces<C>> =
        HashMap::new();
    let mut commitments_map: HashMap<frost::Identifier<C>, frost::round1::SigningCommitments<C>> =
        HashMap::new();

    ////////////////////////////////////////////////////////////////////////////
    // Round 1: generating nonces and signing commitments for each participant
    ////////////////////////////////////////////////////////////////////////////

    for participant_index in 1..(min_signers + 1) {
        let participant_identifier = participant_index.try_into().expect("should be nonzero");
        // Generate one (1) nonce and one SigningCommitments instance for each
        // participant, up to _min_signers_.
        let (nonces, commitments) = frost::round1::commit(
            participant_identifier,
            key_packages
                .get(&participant_identifier)
                .unwrap()
                .secret_share(),
            &mut rng,
        );
        nonces_map.insert(participant_identifier, nonces);
        commitments_map.insert(participant_identifier, commitments);
    }

    // This is what the signature aggregator / coordinator needs to do:
    // - decide what message to sign
    // - take one (unused) commitment per signing participant
    let mut signature_shares = Vec::new();
    let message = "message to sign".as_bytes();
    let comms = commitments_map.clone().into_values().collect();
    let signing_package = frost::SigningPackage::new(comms, message);

    ////////////////////////////////////////////////////////////////////////////
    // Round 2: each participant generates their signature share
    ////////////////////////////////////////////////////////////////////////////

    for participant_identifier in nonces_map.keys() {
        let key_package = key_packages.get(participant_identifier).unwrap();

        let nonces_to_use = &nonces_map.get(participant_identifier).unwrap();

        // Each participant generates their signature share.
        let signature_share =
            frost::round2::sign(&signing_package, nonces_to_use, key_package).unwrap();
        signature_shares.push(signature_share);
    }

    ////////////////////////////////////////////////////////////////////////////
    // Aggregation: collects the signing shares from all participants,
    // generates the final signature.
    ////////////////////////////////////////////////////////////////////////////

    check_aggregate_error(
        signing_package.clone(),
        signature_shares.clone(),
        pubkey_package.clone(),
    );

    // Aggregate (also verifies the signature shares)
    let group_signature =
        frost::aggregate(&signing_package, &signature_shares[..], &pubkey_package).unwrap();

    // Check that the threshold signature can be verified by the group public
    // key (the verification key).
    let is_signature_valid = pubkey_package
        .group_public
        .verify(message, &group_signature)
        .is_ok();
    assert!(is_signature_valid);

    // Check that the threshold signature can be verified by the group public
    // key (the verification key) from KeyPackage.group_public
    for (participant_identifier, _) in nonces_map.clone() {
        let key_package = key_packages.get(&participant_identifier).unwrap();

        assert!(key_package
            .group_public
            .verify(message, &group_signature)
            .is_ok());
    }

    (
        message.to_owned(),
        group_signature,
        pubkey_package.group_public,
    )
}

fn check_aggregate_error<C: Ciphersuite + PartialEq>(
    signing_package: frost::SigningPackage<C>,
    mut signature_shares: Vec<frost::round2::SignatureShare<C>>,
    pubkey_package: frost::keys::PublicKeyPackage<C>,
) {
    let one = <<C as Ciphersuite>::Group as Group>::Field::one();
    // Corrupt a share
    signature_shares[0].signature.z_share = signature_shares[0].signature.z_share + one;
    let e = frost::aggregate(&signing_package, &signature_shares[..], &pubkey_package).unwrap_err();
    assert_eq!(e.culprit(), Some(*signature_shares[0].identifier()));
    assert_eq!(
        e,
        Error::InvalidSignatureShare {
            culprit: *signature_shares[0].identifier()
        }
    );
}

/// Test FROST signing with trusted dealer with a Ciphersuite.
pub fn check_sign_with_dkg<C: Ciphersuite + PartialEq, R: RngCore + CryptoRng>(
    mut rng: R,
) -> (Vec<u8>, Signature<C>, VerifyingKey<C>)
where
    C::Group: std::cmp::PartialEq,
{
    ////////////////////////////////////////////////////////////////////////////
    // Key generation, Round 1
    ////////////////////////////////////////////////////////////////////////////

    let max_signers = 5;
    let min_signers = 3;

    // Keep track of each participant's round 1 secret package.
    // In practice each participant will keep its copy; no one
    // will have all the participant's packages.
    let mut round1_secret_packages: HashMap<
        frost::Identifier<C>,
        frost::keys::dkg::round1::SecretPackage<C>,
    > = HashMap::new();

    // Keep track of all round 1 packages sent to the given participant.
    // This is used to simulate the broadcast; in practice the packages
    // will be sent through some communication channel.
    let mut received_round1_packages: HashMap<
        frost::Identifier<C>,
        Vec<frost::keys::dkg::round1::Package<C>>,
    > = HashMap::new();

    // For each participant, perform the first part of the DKG protocol.
    // In practice, each participant will perform this on their own environments.
    for participant_index in 1..=max_signers {
        let participant_identifier = participant_index.try_into().expect("should be nonzero");
        let (round1_secret_package, round1_package) =
            frost::keys::dkg::part1(participant_identifier, max_signers, min_signers, &mut rng)
                .unwrap();

        // Store the participant's secret package for later use.
        // In practice each participant will store it in their own environment.
        round1_secret_packages.insert(participant_identifier, round1_secret_package);

        // "Send" the round 1 package to all other participants. In this
        // test this is simulated using a HashMap; in practice this will be
        // sent through some communication channel.
        for receiver_participant_index in 1..=max_signers {
            if receiver_participant_index == participant_index {
                continue;
            }
            let receiver_participant_identifier = receiver_participant_index
                .try_into()
                .expect("should be nonzero");
            received_round1_packages
                .entry(receiver_participant_identifier)
                .or_insert_with(Vec::new)
                .push(round1_package.clone());
        }
    }

    ////////////////////////////////////////////////////////////////////////////
    // Key generation, Round 2
    ////////////////////////////////////////////////////////////////////////////

    // Keep track of each participant's round 2 secret package.
    // In practice each participant will keep its copy; no one
    // will have all the participant's packages.
    let mut round2_secret_packages = HashMap::new();

    // Keep track of all round 2 packages sent to the given participant.
    // This is used to simulate the broadcast; in practice the packages
    // will be sent through some communication channel.
    let mut received_round2_packages = HashMap::new();

    // For each participant, perform the second part of the DKG protocol.
    // In practice, each participant will perform this on their own environments.
    for participant_index in 1..=max_signers {
        let participant_identifier = participant_index.try_into().expect("should be nonzero");
        let round1_secret_package = round1_secret_packages
            .remove(&participant_identifier)
            .unwrap();
        let round1_packages = &received_round1_packages[&participant_identifier];
        check_part2_error(round1_secret_package.clone(), round1_packages.clone());
        let (round2_secret_package, round2_packages) =
            frost::keys::dkg::part2(round1_secret_package, round1_packages).expect("should work");

        // Store the participant's secret package for later use.
        // In practice each participant will store it in their own environment.
        round2_secret_packages.insert(participant_identifier, round2_secret_package);

        // "Send" the round 2 package to all other participants. In this
        // test this is simulated using a HashMap; in practice this will be
        // sent through some communication channel.
        // Note that, in contrast to the previous part, here each other participant
        // gets its own specific package.
        for round2_package in round2_packages {
            received_round2_packages
                .entry(round2_package.receiver_identifier)
                .or_insert_with(Vec::new)
                .push(round2_package);
        }
    }

    ////////////////////////////////////////////////////////////////////////////
    // Key generation, final computation
    ////////////////////////////////////////////////////////////////////////////

    // Keep track of each participant's long-lived key package.
    // In practice each participant will keep its copy; no one
    // will have all the participant's packages.
    let mut key_packages = HashMap::new();

    // Map of the verifying key of each participant.
    // Used by the signing test that follows.
    let mut verifying_keys = HashMap::new();
    // The group public key, used by the signing test that follows.
    let mut group_public = None;
    // For each participant, store the set of verifying keys they have computed.
    // This is used to check if the set is correct (the same) for all participants.
    // In practice, if there is a Coordinator, only they need to store the set.
    // If there is not, then all candidates must store their own sets.
    // The verifying keys are used to verify the signature shares produced
    // for each signature before being aggregated.
    let mut pubkey_packages_by_participant = HashMap::new();

    // For each participant, perform the third part of the DKG protocol.
    // In practice, each participant will perform this on their own environments.
    for participant_index in 1..=max_signers {
        let participant_identifier = participant_index.try_into().expect("should be nonzero");
        let (key_package, pubkey_package_for_participant) = frost::keys::dkg::part3(
            &round2_secret_packages[&participant_identifier],
            &received_round1_packages[&participant_identifier],
            &received_round2_packages[&participant_identifier],
        )
        .unwrap();
        verifying_keys.insert(participant_identifier, key_package.public);
        // Test if all group_public are equal
        if let Some(previous_group_public) = group_public {
            assert_eq!(previous_group_public, key_package.group_public)
        }
        group_public = Some(key_package.group_public);
        key_packages.insert(participant_identifier, key_package);
        pubkey_packages_by_participant
            .insert(participant_identifier, pubkey_package_for_participant);
    }

    // Test if the set of verifying keys is correct for all participants.
    for verifying_keys_for_participant in pubkey_packages_by_participant.values() {
        assert!(verifying_keys_for_participant.signer_pubkeys == verifying_keys);
    }

    let pubkeys = frost::keys::PublicKeyPackage::new(verifying_keys, group_public.unwrap());

    // Proceed with the signing test.
    check_sign(min_signers, key_packages, rng, pubkeys)
}

<<<<<<< HEAD
/// Test identifier derivation with a Ciphersuite
pub fn check_identifier_derivation<C: Ciphersuite>() {
    let id1a = Identifier::<C>::derive("username1".as_bytes()).unwrap();
    let id1b = Identifier::<C>::derive("username1".as_bytes()).unwrap();
    let id2 = Identifier::<C>::derive("username2".as_bytes()).unwrap();

    assert!(id1a == id1b);
    assert!(id1a != id2);
=======
fn check_part2_error<C: Ciphersuite>(
    round1_secret_package: frost::keys::dkg::round1::SecretPackage<C>,
    mut round1_packages: Vec<frost::keys::dkg::round1::Package<C>>,
) {
    let one = <<C as Ciphersuite>::Group as Group>::Field::one();
    // Corrupt a PoK
    round1_packages[0].proof_of_knowledge.z = round1_packages[0].proof_of_knowledge.z + one;
    let e = frost::keys::dkg::part2(round1_secret_package, &round1_packages).debugless_unwrap_err();
    assert_eq!(e.culprit(), Some(*round1_packages[0].sender_identifier()));
    assert_eq!(
        e,
        Error::InvalidProofOfKnowledge {
            culprit: *round1_packages[0].sender_identifier()
        }
    );
}

/// Test Error culprit method.
pub fn check_error_culprit<C: Ciphersuite>() {
    let identifier: frost::Identifier<C> = 42u16.try_into().unwrap();

    let e = Error::InvalidSignatureShare {
        culprit: identifier,
    };
    assert_eq!(e.culprit(), Some(identifier));

    let e = Error::InvalidProofOfKnowledge {
        culprit: identifier,
    };
    assert_eq!(e.culprit(), Some(identifier));

    let e: Error<C> = Error::InvalidSignature;
    assert_eq!(e.culprit(), None);
>>>>>>> bed23c3e
}<|MERGE_RESOLUTION|>--- conflicted
+++ resolved
@@ -2,13 +2,8 @@
 use std::{collections::HashMap, convert::TryFrom};
 
 use crate::{
-<<<<<<< HEAD
     frost::{self, Identifier},
-    Error, Signature, VerifyingKey,
-=======
-    frost::{self},
     Error, Field, Group, Signature, VerifyingKey,
->>>>>>> bed23c3e
 };
 use debugless_unwrap::DebuglessUnwrapErr;
 use rand_core::{CryptoRng, RngCore};
@@ -351,16 +346,6 @@
     check_sign(min_signers, key_packages, rng, pubkeys)
 }
 
-<<<<<<< HEAD
-/// Test identifier derivation with a Ciphersuite
-pub fn check_identifier_derivation<C: Ciphersuite>() {
-    let id1a = Identifier::<C>::derive("username1".as_bytes()).unwrap();
-    let id1b = Identifier::<C>::derive("username1".as_bytes()).unwrap();
-    let id2 = Identifier::<C>::derive("username2".as_bytes()).unwrap();
-
-    assert!(id1a == id1b);
-    assert!(id1a != id2);
-=======
 fn check_part2_error<C: Ciphersuite>(
     round1_secret_package: frost::keys::dkg::round1::SecretPackage<C>,
     mut round1_packages: Vec<frost::keys::dkg::round1::Package<C>>,
@@ -394,5 +379,14 @@
 
     let e: Error<C> = Error::InvalidSignature;
     assert_eq!(e.culprit(), None);
->>>>>>> bed23c3e
+}
+
+/// Test identifier derivation with a Ciphersuite
+pub fn check_identifier_derivation<C: Ciphersuite>() {
+    let id1a = Identifier::<C>::derive("username1".as_bytes()).unwrap();
+    let id1b = Identifier::<C>::derive("username1".as_bytes()).unwrap();
+    let id2 = Identifier::<C>::derive("username2".as_bytes()).unwrap();
+
+    assert!(id1a == id1b);
+    assert!(id1a != id2);
 }
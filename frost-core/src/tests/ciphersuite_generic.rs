//! Ciphersuite-generic test functions.
use std::{
    collections::{BTreeMap, HashMap},
    convert::TryFrom,
};

use crate::{
    frost::{self, Identifier},
    Error, Field, Group, Signature, VerifyingKey,
};
use rand_core::{CryptoRng, RngCore};

use crate::Ciphersuite;

/// Test share generation with a Ciphersuite
pub fn check_share_generation<C: Ciphersuite, R: RngCore + CryptoRng>(mut rng: R) {
    let secret = crate::SigningKey::<C>::new(&mut rng);

    let max_signers = 5;
    let min_signers = 3;

    let coefficients =
        frost::keys::generate_coefficients::<C, _>(min_signers as usize - 1, &mut rng);

    let secret_shares = frost::keys::generate_secret_shares(
        &secret,
        max_signers,
        min_signers,
        coefficients,
        &frost::keys::default_identifiers(max_signers),
    )
    .unwrap();

    for secret_share in secret_shares.iter() {
        assert!(secret_share.verify().is_ok());
    }

    assert_eq!(
        frost::keys::reconstruct::<C>(&secret_shares)
            .unwrap()
            .to_bytes()
            .as_ref(),
        secret.to_bytes().as_ref()
    );

    // Test error cases

    assert_eq!(
        frost::keys::reconstruct::<C>(&[]).unwrap_err(),
        Error::IncorrectNumberOfShares
    );

    let mut secret_shares = secret_shares;
    secret_shares[0] = secret_shares[1].clone();

    assert_eq!(
        frost::keys::reconstruct::<C>(&secret_shares).unwrap_err(),
        Error::DuplicatedShares
    );
}

/// Test FROST signing with trusted dealer with a Ciphersuite.
pub fn check_sign_with_dealer<C: Ciphersuite, R: RngCore + CryptoRng>(
    mut rng: R,
) -> (Vec<u8>, Signature<C>, VerifyingKey<C>) {
    ////////////////////////////////////////////////////////////////////////////
    // Key generation
    ////////////////////////////////////////////////////////////////////////////

    let max_signers = 5;
    let min_signers = 3;
    let (shares, pubkeys) = frost::keys::generate_with_dealer(
        max_signers,
        min_signers,
        frost::keys::IdentifierList::Default,
        &mut rng,
    )
    .unwrap();

    // Verifies the secret shares from the dealer
    let mut key_packages: HashMap<frost::Identifier<C>, frost::keys::KeyPackage<C>> =
        HashMap::new();

    for (k, v) in shares {
        let key_package = frost::keys::KeyPackage::try_from(v).unwrap();
        key_packages.insert(k, key_package);
    }

    check_sign(min_signers, key_packages, rng, pubkeys)
}

fn check_sign<C: Ciphersuite + PartialEq, R: RngCore + CryptoRng>(
    min_signers: u16,
    key_packages: HashMap<frost::Identifier<C>, frost::keys::KeyPackage<C>>,
    mut rng: R,
    pubkey_package: frost::keys::PublicKeyPackage<C>,
) -> (Vec<u8>, Signature<C>, VerifyingKey<C>) {
    let mut nonces_map: HashMap<frost::Identifier<C>, frost::round1::SigningNonces<C>> =
        HashMap::new();
    let mut commitments_map: BTreeMap<frost::Identifier<C>, frost::round1::SigningCommitments<C>> =
        BTreeMap::new();

    ////////////////////////////////////////////////////////////////////////////
    // Round 1: generating nonces and signing commitments for each participant
    ////////////////////////////////////////////////////////////////////////////

    for participant_identifier in key_packages.keys().take(min_signers as usize).cloned() {
        // Generate one (1) nonce and one SigningCommitments instance for each
        // participant, up to _min_signers_.
        let (nonces, commitments) = frost::round1::commit(
            key_packages
                .get(&participant_identifier)
                .unwrap()
                .secret_share(),
            &mut rng,
        );
        nonces_map.insert(participant_identifier, nonces);
        commitments_map.insert(participant_identifier, commitments);
    }

    // This is what the signature aggregator / coordinator needs to do:
    // - decide what message to sign
    // - take one (unused) commitment per signing participant
    let mut signature_shares = HashMap::new();
    let message = "message to sign".as_bytes();
    let signing_package = frost::SigningPackage::new(commitments_map, message);

    ////////////////////////////////////////////////////////////////////////////
    // Round 2: each participant generates their signature share
    ////////////////////////////////////////////////////////////////////////////

    for participant_identifier in nonces_map.keys() {
        let key_package = key_packages.get(participant_identifier).unwrap();

        let nonces_to_use = &nonces_map.get(participant_identifier).unwrap();

        // Each participant generates their signature share.
        let signature_share =
            frost::round2::sign(&signing_package, nonces_to_use, key_package).unwrap();
        signature_shares.insert(*participant_identifier, signature_share);
    }

    ////////////////////////////////////////////////////////////////////////////
    // Aggregation: collects the signing shares from all participants,
    // generates the final signature.
    ////////////////////////////////////////////////////////////////////////////

    check_aggregate_error(
        signing_package.clone(),
        signature_shares.clone(),
        pubkey_package.clone(),
    );

    // Aggregate (also verifies the signature shares)
    let group_signature =
        frost::aggregate(&signing_package, &signature_shares, &pubkey_package).unwrap();

    // Check that the threshold signature can be verified by the group public
    // key (the verification key).
    let is_signature_valid = pubkey_package
        .group_public
        .verify(message, &group_signature)
        .is_ok();
    assert!(is_signature_valid);

    // Check that the threshold signature can be verified by the group public
    // key (the verification key) from KeyPackage.group_public
    for (participant_identifier, _) in nonces_map.clone() {
        let key_package = key_packages.get(&participant_identifier).unwrap();

        assert!(key_package
            .group_public
            .verify(message, &group_signature)
            .is_ok());
    }

    (
        message.to_owned(),
        group_signature,
        pubkey_package.group_public,
    )
}

fn check_aggregate_error<C: Ciphersuite + PartialEq>(
    signing_package: frost::SigningPackage<C>,
    mut signature_shares: HashMap<frost::Identifier<C>, frost::round2::SignatureShare<C>>,
    pubkey_package: frost::keys::PublicKeyPackage<C>,
) {
    let one = <<C as Ciphersuite>::Group as Group>::Field::one();
    // Corrupt a share
    let id = *signature_shares.keys().next().unwrap();
    signature_shares.get_mut(&id).unwrap().share = signature_shares[&id].share + one;
    let e = frost::aggregate(&signing_package, &signature_shares, &pubkey_package).unwrap_err();
    assert_eq!(e.culprit(), Some(id));
    assert_eq!(e, Error::InvalidSignatureShare { culprit: id });
}

/// Test FROST signing with trusted dealer with a Ciphersuite.
pub fn check_sign_with_dkg<C: Ciphersuite + PartialEq, R: RngCore + CryptoRng>(
    mut rng: R,
) -> (Vec<u8>, Signature<C>, VerifyingKey<C>)
where
    C::Group: std::cmp::PartialEq,
{
    ////////////////////////////////////////////////////////////////////////////
    // Key generation, Round 1
    ////////////////////////////////////////////////////////////////////////////

    let max_signers = 5;
    let min_signers = 3;

    // Keep track of each participant's round 1 secret package.
    // In practice each participant will keep its copy; no one
    // will have all the participant's packages.
    let mut round1_secret_packages: HashMap<
        frost::Identifier<C>,
        frost::keys::dkg::round1::SecretPackage<C>,
    > = HashMap::new();

    // Keep track of all round 1 packages sent to the given participant.
    // This is used to simulate the broadcast; in practice the packages
    // will be sent through some communication channel.
    let mut received_round1_packages: HashMap<
        frost::Identifier<C>,
        HashMap<frost::Identifier<C>, frost::keys::dkg::round1::Package<C>>,
    > = HashMap::new();

    // For each participant, perform the first part of the DKG protocol.
    // In practice, each participant will perform this on their own environments.
    for participant_index in 1..=max_signers {
        let participant_identifier = participant_index.try_into().expect("should be nonzero");
        let (round1_secret_package, round1_package) =
            frost::keys::dkg::part1(participant_identifier, max_signers, min_signers, &mut rng)
                .unwrap();

        // Store the participant's secret package for later use.
        // In practice each participant will store it in their own environment.
        round1_secret_packages.insert(participant_identifier, round1_secret_package);

        // "Send" the round 1 package to all other participants. In this
        // test this is simulated using a HashMap; in practice this will be
        // sent through some communication channel.
        for receiver_participant_index in 1..=max_signers {
            if receiver_participant_index == participant_index {
                continue;
            }
            let receiver_participant_identifier = receiver_participant_index
                .try_into()
                .expect("should be nonzero");
            received_round1_packages
                .entry(receiver_participant_identifier)
                .or_insert_with(HashMap::new)
                .insert(participant_identifier, round1_package.clone());
        }
    }

    ////////////////////////////////////////////////////////////////////////////
    // Key generation, Round 2
    ////////////////////////////////////////////////////////////////////////////

    // Keep track of each participant's round 2 secret package.
    // In practice each participant will keep its copy; no one
    // will have all the participant's packages.
    let mut round2_secret_packages = HashMap::new();

    // Keep track of all round 2 packages sent to the given participant.
    // This is used to simulate the broadcast; in practice the packages
    // will be sent through some communication channel.
    let mut received_round2_packages = HashMap::new();

    // For each participant, perform the second part of the DKG protocol.
    // In practice, each participant will perform this on their own environments.
    for participant_index in 1..=max_signers {
        let participant_identifier = participant_index.try_into().expect("should be nonzero");
        let round1_secret_package = round1_secret_packages
            .remove(&participant_identifier)
            .unwrap();
        let round1_packages = &received_round1_packages[&participant_identifier];
        check_part2_error(round1_secret_package.clone(), round1_packages.clone());
        let (round2_secret_package, round2_packages) =
            frost::keys::dkg::part2(round1_secret_package, round1_packages).expect("should work");

        // Store the participant's secret package for later use.
        // In practice each participant will store it in their own environment.
        round2_secret_packages.insert(participant_identifier, round2_secret_package);

        // "Send" the round 2 package to all other participants. In this
        // test this is simulated using a HashMap; in practice this will be
        // sent through some communication channel.
        // Note that, in contrast to the previous part, here each other participant
        // gets its own specific package.
        for (receiver_identifier, round2_package) in round2_packages {
            received_round2_packages
                .entry(receiver_identifier)
                .or_insert_with(HashMap::new)
                .insert(participant_identifier, round2_package);
        }
    }

    ////////////////////////////////////////////////////////////////////////////
    // Key generation, final computation
    ////////////////////////////////////////////////////////////////////////////

    // Keep track of each participant's long-lived key package.
    // In practice each participant will keep its copy; no one
    // will have all the participant's packages.
    let mut key_packages = HashMap::new();

    // Map of the verifying key of each participant.
    // Used by the signing test that follows.
    let mut verifying_keys = HashMap::new();
    // The group public key, used by the signing test that follows.
    let mut group_public = None;
    // For each participant, store the set of verifying keys they have computed.
    // This is used to check if the set is correct (the same) for all participants.
    // In practice, if there is a Coordinator, only they need to store the set.
    // If there is not, then all candidates must store their own sets.
    // The verifying keys are used to verify the signature shares produced
    // for each signature before being aggregated.
    let mut pubkey_packages_by_participant = HashMap::new();

    // For each participant, perform the third part of the DKG protocol.
    // In practice, each participant will perform this on their own environments.
    for participant_index in 1..=max_signers {
        let participant_identifier = participant_index.try_into().expect("should be nonzero");
        let (key_package, pubkey_package_for_participant) = frost::keys::dkg::part3(
            &round2_secret_packages[&participant_identifier],
            &received_round1_packages[&participant_identifier],
            &received_round2_packages[&participant_identifier],
        )
        .unwrap();
        verifying_keys.insert(participant_identifier, key_package.public);
        // Test if all group_public are equal
        if let Some(previous_group_public) = group_public {
            assert_eq!(previous_group_public, key_package.group_public)
        }
        group_public = Some(key_package.group_public);
        key_packages.insert(participant_identifier, key_package);
        pubkey_packages_by_participant
            .insert(participant_identifier, pubkey_package_for_participant);
    }

    // Test if the set of verifying keys is correct for all participants.
    for verifying_keys_for_participant in pubkey_packages_by_participant.values() {
        assert!(verifying_keys_for_participant.signer_pubkeys == verifying_keys);
    }

    let pubkeys = frost::keys::PublicKeyPackage::new(verifying_keys, group_public.unwrap());

    // Proceed with the signing test.
    check_sign(min_signers, key_packages, rng, pubkeys)
}

/// Test FROST signing with trusted dealer with a Ciphersuite, using specified
/// Identifiers.
pub fn check_sign_with_dealer_and_identifiers<C: Ciphersuite, R: RngCore + CryptoRng>(
    mut rng: R,
) -> (Vec<u8>, Signature<C>, VerifyingKey<C>) {
    // Check error case first (repeated identifiers)

    let identifiers: Vec<frost::Identifier<C>> = [1u16, 42, 100, 257, 42]
        .into_iter()
        .map(|i| i.try_into().unwrap())
        .collect();

    let max_signers = 5;
    let min_signers = 3;
    let err = frost::keys::generate_with_dealer(
        max_signers,
        min_signers,
        frost::keys::IdentifierList::Custom(&identifiers),
        &mut rng,
    )
    .unwrap_err();
    assert_eq!(err, Error::DuplicatedIdentifier);

    // Check correct case

    let identifiers: Vec<frost::Identifier<C>> = [1u16, 42, 100, 257, 65535]
        .into_iter()
        .map(|i| i.try_into().unwrap())
        .collect();

    let max_signers = 5;
    let min_signers = 3;
    let (shares, pubkeys) = frost::keys::generate_with_dealer(
        max_signers,
        min_signers,
        frost::keys::IdentifierList::Custom(&identifiers),
        &mut rng,
    )
    .unwrap();

    // Check if the specified identifiers were used
    for id in identifiers {
        assert!(shares.contains_key(&id));
    }

    // Do regular testing to make sure it works

    let mut key_packages: HashMap<frost::Identifier<C>, frost::keys::KeyPackage<C>> =
        HashMap::new();
    for (k, v) in shares {
        let key_package = frost::keys::KeyPackage::try_from(v).unwrap();
        key_packages.insert(k, key_package);
    }
    check_sign(min_signers, key_packages, rng, pubkeys)
}

fn check_part2_error<C: Ciphersuite>(
    round1_secret_package: frost::keys::dkg::round1::SecretPackage<C>,
    mut round1_packages: HashMap<frost::Identifier<C>, frost::keys::dkg::round1::Package<C>>,
) {
    let one = <<C as Ciphersuite>::Group as Group>::Field::one();
    // Corrupt a PoK
<<<<<<< HEAD
    let id = *round1_packages.keys().next().unwrap();
    round1_packages.get_mut(&id).unwrap().proof_of_knowledge.z =
        round1_packages[&id].proof_of_knowledge.z + one;
    let e = frost::keys::dkg::part2(round1_secret_package, &round1_packages).debugless_unwrap_err();
    assert_eq!(e.culprit(), Some(id));
    assert_eq!(e, Error::InvalidProofOfKnowledge { culprit: id });
=======
    round1_packages[0].proof_of_knowledge.z = round1_packages[0].proof_of_knowledge.z + one;
    let e = frost::keys::dkg::part2(round1_secret_package, &round1_packages).unwrap_err();
    assert_eq!(e.culprit(), Some(*round1_packages[0].sender_identifier()));
    assert_eq!(
        e,
        Error::InvalidProofOfKnowledge {
            culprit: *round1_packages[0].sender_identifier()
        }
    );
>>>>>>> 8531855b
}

/// Test Error culprit method.
pub fn check_error_culprit<C: Ciphersuite>() {
    let identifier: frost::Identifier<C> = 42u16.try_into().unwrap();

    let e = Error::InvalidSignatureShare {
        culprit: identifier,
    };
    assert_eq!(e.culprit(), Some(identifier));

    let e = Error::InvalidProofOfKnowledge {
        culprit: identifier,
    };
    assert_eq!(e.culprit(), Some(identifier));

    let e: Error<C> = Error::InvalidSignature;
    assert_eq!(e.culprit(), None);
}

/// Test identifier derivation with a Ciphersuite
pub fn check_identifier_derivation<C: Ciphersuite>() {
    let id1a = Identifier::<C>::derive("username1".as_bytes()).unwrap();
    let id1b = Identifier::<C>::derive("username1".as_bytes()).unwrap();
    let id2 = Identifier::<C>::derive("username2".as_bytes()).unwrap();

    assert!(id1a == id1b);
    assert!(id1a != id2);
}<|MERGE_RESOLUTION|>--- conflicted
+++ resolved
@@ -413,24 +413,12 @@
 ) {
     let one = <<C as Ciphersuite>::Group as Group>::Field::one();
     // Corrupt a PoK
-<<<<<<< HEAD
     let id = *round1_packages.keys().next().unwrap();
     round1_packages.get_mut(&id).unwrap().proof_of_knowledge.z =
         round1_packages[&id].proof_of_knowledge.z + one;
-    let e = frost::keys::dkg::part2(round1_secret_package, &round1_packages).debugless_unwrap_err();
+    let e = frost::keys::dkg::part2(round1_secret_package, &round1_packages).unwrap_err();
     assert_eq!(e.culprit(), Some(id));
     assert_eq!(e, Error::InvalidProofOfKnowledge { culprit: id });
-=======
-    round1_packages[0].proof_of_knowledge.z = round1_packages[0].proof_of_knowledge.z + one;
-    let e = frost::keys::dkg::part2(round1_secret_package, &round1_packages).unwrap_err();
-    assert_eq!(e.culprit(), Some(*round1_packages[0].sender_identifier()));
-    assert_eq!(
-        e,
-        Error::InvalidProofOfKnowledge {
-            culprit: *round1_packages[0].sender_identifier()
-        }
-    );
->>>>>>> 8531855b
 }
 
 /// Test Error culprit method.

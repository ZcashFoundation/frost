//! Ciphersuite-generic test functions.
use std::{
    collections::{BTreeMap, HashMap},
    convert::TryFrom,
};

use crate::{
    frost::{self, Identifier},
    Error, Field, Group, Signature, VerifyingKey,
};
use rand_core::{CryptoRng, RngCore};

use crate::Ciphersuite;

/// Test share generation with a Ciphersuite
pub fn check_share_generation<C: Ciphersuite, R: RngCore + CryptoRng>(mut rng: R) {
    let secret = crate::SigningKey::<C>::new(&mut rng);

    let max_signers = 5;
    let min_signers = 3;

    let coefficients =
        frost::keys::generate_coefficients::<C, _>(min_signers as usize - 1, &mut rng);

    let secret_shares = frost::keys::generate_secret_shares(
        &secret,
        max_signers,
        min_signers,
        coefficients,
        &frost::keys::default_identifiers(max_signers),
    )
    .unwrap();

    for secret_share in secret_shares.iter() {
        assert!(secret_share.verify().is_ok());
    }

    let key_packages: Vec<_> = secret_shares
        .iter()
        .map(|s| frost::keys::KeyPackage::try_from(s.clone()).unwrap())
        .collect();

    assert_eq!(
        frost::keys::reconstruct::<C>(&key_packages)
            .unwrap()
            .serialize()
            .as_ref(),
        secret.serialize().as_ref()
    );

    // Test error cases

    assert_eq!(
        frost::keys::reconstruct::<C>(&[]).unwrap_err(),
        Error::IncorrectNumberOfShares
    );

    let mut secret_shares = secret_shares;
    secret_shares[0] = secret_shares[1].clone();

    let key_packages: Vec<_> = secret_shares
        .iter()
        .map(|s| frost::keys::KeyPackage::try_from(s.clone()).unwrap())
        .collect();

    assert_eq!(
<<<<<<< HEAD
        frost::keys::reconstruct::<C>(&key_packages).unwrap_err(),
=======
        frost::keys::reconstruct::<C>(&secret_shares).unwrap_err(),
>>>>>>> 9b5d88da
        Error::DuplicatedIdentifiers
    );
}

/// Test FROST signing with trusted dealer with a Ciphersuite.
pub fn check_sign_with_dealer<C: Ciphersuite, R: RngCore + CryptoRng>(
    mut rng: R,
) -> (Vec<u8>, Signature<C>, VerifyingKey<C>) {
    ////////////////////////////////////////////////////////////////////////////
    // Key generation
    ////////////////////////////////////////////////////////////////////////////

    let max_signers = 5;
    let min_signers = 3;
    let (shares, pubkeys) = frost::keys::generate_with_dealer(
        max_signers,
        min_signers,
        frost::keys::IdentifierList::Default,
        &mut rng,
    )
    .unwrap();

    // Verifies the secret shares from the dealer
    let mut key_packages: HashMap<frost::Identifier<C>, frost::keys::KeyPackage<C>> =
        HashMap::new();

    for (k, v) in shares {
        let key_package = frost::keys::KeyPackage::try_from(v).unwrap();
        key_packages.insert(k, key_package);
    }

    check_sign(min_signers, key_packages, rng, pubkeys)
}

/// Test FROST signing with the given shares.
pub fn check_sign<C: Ciphersuite + PartialEq, R: RngCore + CryptoRng>(
    min_signers: u16,
    key_packages: HashMap<frost::Identifier<C>, frost::keys::KeyPackage<C>>,
    mut rng: R,
    pubkey_package: frost::keys::PublicKeyPackage<C>,
) -> (Vec<u8>, Signature<C>, VerifyingKey<C>) {
    let mut nonces_map: HashMap<frost::Identifier<C>, frost::round1::SigningNonces<C>> =
        HashMap::new();
    let mut commitments_map: BTreeMap<frost::Identifier<C>, frost::round1::SigningCommitments<C>> =
        BTreeMap::new();

    ////////////////////////////////////////////////////////////////////////////
    // Round 1: generating nonces and signing commitments for each participant
    ////////////////////////////////////////////////////////////////////////////

    for participant_identifier in key_packages.keys().take(min_signers as usize).cloned() {
        // Generate one (1) nonce and one SigningCommitments instance for each
        // participant, up to _min_signers_.
        let (nonces, commitments) = frost::round1::commit(
            key_packages
                .get(&participant_identifier)
                .unwrap()
                .secret_share(),
            &mut rng,
        );
        nonces_map.insert(participant_identifier, nonces);
        commitments_map.insert(participant_identifier, commitments);
    }

    // This is what the signature aggregator / coordinator needs to do:
    // - decide what message to sign
    // - take one (unused) commitment per signing participant
    let mut signature_shares = HashMap::new();
    let message = "message to sign".as_bytes();
    let signing_package = frost::SigningPackage::new(commitments_map, message);

    ////////////////////////////////////////////////////////////////////////////
    // Round 2: each participant generates their signature share
    ////////////////////////////////////////////////////////////////////////////

    for participant_identifier in nonces_map.keys() {
        let key_package = key_packages.get(participant_identifier).unwrap();

        let nonces_to_use = &nonces_map.get(participant_identifier).unwrap();

        // Each participant generates their signature share.
        let signature_share =
            frost::round2::sign(&signing_package, nonces_to_use, key_package).unwrap();
        signature_shares.insert(*participant_identifier, signature_share);
    }

    ////////////////////////////////////////////////////////////////////////////
    // Aggregation: collects the signing shares from all participants,
    // generates the final signature.
    ////////////////////////////////////////////////////////////////////////////

    check_aggregate_error(
        signing_package.clone(),
        signature_shares.clone(),
        pubkey_package.clone(),
    );

    // Aggregate (also verifies the signature shares)
    let group_signature =
        frost::aggregate(&signing_package, &signature_shares, &pubkey_package).unwrap();

    // Check that the threshold signature can be verified by the group public
    // key (the verification key).
    let is_signature_valid = pubkey_package
        .group_public
        .verify(message, &group_signature)
        .is_ok();
    assert!(is_signature_valid);

    // Check that the threshold signature can be verified by the group public
    // key (the verification key) from KeyPackage.group_public
    for (participant_identifier, _) in nonces_map.clone() {
        let key_package = key_packages.get(&participant_identifier).unwrap();

        assert!(key_package
            .group_public
            .verify(message, &group_signature)
            .is_ok());
    }

    (
        message.to_owned(),
        group_signature,
        pubkey_package.group_public,
    )
}

fn check_aggregate_error<C: Ciphersuite + PartialEq>(
    signing_package: frost::SigningPackage<C>,
    mut signature_shares: HashMap<frost::Identifier<C>, frost::round2::SignatureShare<C>>,
    pubkey_package: frost::keys::PublicKeyPackage<C>,
) {
    let one = <<C as Ciphersuite>::Group as Group>::Field::one();
    // Corrupt a share
    let id = *signature_shares.keys().next().unwrap();
    signature_shares.get_mut(&id).unwrap().share = signature_shares[&id].share + one;
    let e = frost::aggregate(&signing_package, &signature_shares, &pubkey_package).unwrap_err();
    assert_eq!(e.culprit(), Some(id));
    assert_eq!(e, Error::InvalidSignatureShare { culprit: id });
}

/// Test FROST signing with trusted dealer with a Ciphersuite.
pub fn check_sign_with_dkg<C: Ciphersuite + PartialEq, R: RngCore + CryptoRng>(
    mut rng: R,
) -> (Vec<u8>, Signature<C>, VerifyingKey<C>)
where
    C::Group: std::cmp::PartialEq,
{
    ////////////////////////////////////////////////////////////////////////////
    // Key generation, Round 1
    ////////////////////////////////////////////////////////////////////////////

    let max_signers = 5;
    let min_signers = 3;

    // Keep track of each participant's round 1 secret package.
    // In practice each participant will keep its copy; no one
    // will have all the participant's packages.
    let mut round1_secret_packages: HashMap<
        frost::Identifier<C>,
        frost::keys::dkg::round1::SecretPackage<C>,
    > = HashMap::new();

    // Keep track of all round 1 packages sent to the given participant.
    // This is used to simulate the broadcast; in practice the packages
    // will be sent through some communication channel.
    let mut received_round1_packages: HashMap<
        frost::Identifier<C>,
        HashMap<frost::Identifier<C>, frost::keys::dkg::round1::Package<C>>,
    > = HashMap::new();

    // For each participant, perform the first part of the DKG protocol.
    // In practice, each participant will perform this on their own environments.
    for participant_index in 1..=max_signers {
        let participant_identifier = participant_index.try_into().expect("should be nonzero");
        let (round1_secret_package, round1_package) =
            frost::keys::dkg::part1(participant_identifier, max_signers, min_signers, &mut rng)
                .unwrap();

        // Store the participant's secret package for later use.
        // In practice each participant will store it in their own environment.
        round1_secret_packages.insert(participant_identifier, round1_secret_package);

        // "Send" the round 1 package to all other participants. In this
        // test this is simulated using a HashMap; in practice this will be
        // sent through some communication channel.
        for receiver_participant_index in 1..=max_signers {
            if receiver_participant_index == participant_index {
                continue;
            }
            let receiver_participant_identifier = receiver_participant_index
                .try_into()
                .expect("should be nonzero");
            received_round1_packages
                .entry(receiver_participant_identifier)
                .or_insert_with(HashMap::new)
                .insert(participant_identifier, round1_package.clone());
        }
    }

    ////////////////////////////////////////////////////////////////////////////
    // Key generation, Round 2
    ////////////////////////////////////////////////////////////////////////////

    // Keep track of each participant's round 2 secret package.
    // In practice each participant will keep its copy; no one
    // will have all the participant's packages.
    let mut round2_secret_packages = HashMap::new();

    // Keep track of all round 2 packages sent to the given participant.
    // This is used to simulate the broadcast; in practice the packages
    // will be sent through some communication channel.
    let mut received_round2_packages = HashMap::new();

    // For each participant, perform the second part of the DKG protocol.
    // In practice, each participant will perform this on their own environments.
    for participant_index in 1..=max_signers {
        let participant_identifier = participant_index.try_into().expect("should be nonzero");
        let round1_secret_package = round1_secret_packages
            .remove(&participant_identifier)
            .unwrap();
        let round1_packages = &received_round1_packages[&participant_identifier];
        check_part2_error(round1_secret_package.clone(), round1_packages.clone());
        let (round2_secret_package, round2_packages) =
            frost::keys::dkg::part2(round1_secret_package, round1_packages).expect("should work");

        // Store the participant's secret package for later use.
        // In practice each participant will store it in their own environment.
        round2_secret_packages.insert(participant_identifier, round2_secret_package);

        // "Send" the round 2 package to all other participants. In this
        // test this is simulated using a HashMap; in practice this will be
        // sent through some communication channel.
        // Note that, in contrast to the previous part, here each other participant
        // gets its own specific package.
        for (receiver_identifier, round2_package) in round2_packages {
            received_round2_packages
                .entry(receiver_identifier)
                .or_insert_with(HashMap::new)
                .insert(participant_identifier, round2_package);
        }
    }

    ////////////////////////////////////////////////////////////////////////////
    // Key generation, final computation
    ////////////////////////////////////////////////////////////////////////////

    // Keep track of each participant's long-lived key package.
    // In practice each participant will keep its copy; no one
    // will have all the participant's packages.
    let mut key_packages = HashMap::new();

    // Map of the verifying key of each participant.
    // Used by the signing test that follows.
    let mut verifying_keys = HashMap::new();
    // The group public key, used by the signing test that follows.
    let mut group_public = None;
    // For each participant, store the set of verifying keys they have computed.
    // This is used to check if the set is correct (the same) for all participants.
    // In practice, if there is a Coordinator, only they need to store the set.
    // If there is not, then all candidates must store their own sets.
    // The verifying keys are used to verify the signature shares produced
    // for each signature before being aggregated.
    let mut pubkey_packages_by_participant = HashMap::new();

    // For each participant, perform the third part of the DKG protocol.
    // In practice, each participant will perform this on their own environments.
    for participant_index in 1..=max_signers {
        let participant_identifier = participant_index.try_into().expect("should be nonzero");
        let (key_package, pubkey_package_for_participant) = frost::keys::dkg::part3(
            &round2_secret_packages[&participant_identifier],
            &received_round1_packages[&participant_identifier],
            &received_round2_packages[&participant_identifier],
        )
        .unwrap();
        verifying_keys.insert(participant_identifier, key_package.public);
        // Test if all group_public are equal
        if let Some(previous_group_public) = group_public {
            assert_eq!(previous_group_public, key_package.group_public)
        }
        group_public = Some(key_package.group_public);
        key_packages.insert(participant_identifier, key_package);
        pubkey_packages_by_participant
            .insert(participant_identifier, pubkey_package_for_participant);
    }

    // Test if the set of verifying keys is correct for all participants.
    for verifying_keys_for_participant in pubkey_packages_by_participant.values() {
        assert!(verifying_keys_for_participant.signer_pubkeys == verifying_keys);
    }

    let pubkeys = frost::keys::PublicKeyPackage::new(verifying_keys, group_public.unwrap());

    // Proceed with the signing test.
    check_sign(min_signers, key_packages, rng, pubkeys)
}

/// Test FROST signing with trusted dealer with a Ciphersuite, using specified
/// Identifiers.
pub fn check_sign_with_dealer_and_identifiers<C: Ciphersuite, R: RngCore + CryptoRng>(
    mut rng: R,
) -> (Vec<u8>, Signature<C>, VerifyingKey<C>) {
    // Check error case first (repeated identifiers)

    let identifiers: Vec<frost::Identifier<C>> = [1u16, 42, 100, 257, 42]
        .into_iter()
        .map(|i| i.try_into().unwrap())
        .collect();

    let max_signers = 5;
    let min_signers = 3;
    let err = frost::keys::generate_with_dealer(
        max_signers,
        min_signers,
        frost::keys::IdentifierList::Custom(&identifiers),
        &mut rng,
    )
    .unwrap_err();
    assert_eq!(err, Error::DuplicatedIdentifiers);

    // Check correct case

    let identifiers: Vec<frost::Identifier<C>> = [1u16, 42, 100, 257, 65535]
        .into_iter()
        .map(|i| i.try_into().unwrap())
        .collect();

    let max_signers = 5;
    let min_signers = 3;
    let (shares, pubkeys) = frost::keys::generate_with_dealer(
        max_signers,
        min_signers,
        frost::keys::IdentifierList::Custom(&identifiers),
        &mut rng,
    )
    .unwrap();

    // Check if the specified identifiers were used
    for id in identifiers {
        assert!(shares.contains_key(&id));
    }

    // Do regular testing to make sure it works

    let mut key_packages: HashMap<frost::Identifier<C>, frost::keys::KeyPackage<C>> =
        HashMap::new();
    for (k, v) in shares {
        let key_package = frost::keys::KeyPackage::try_from(v).unwrap();
        key_packages.insert(k, key_package);
    }
    check_sign(min_signers, key_packages, rng, pubkeys)
}

fn check_part2_error<C: Ciphersuite>(
    round1_secret_package: frost::keys::dkg::round1::SecretPackage<C>,
    mut round1_packages: HashMap<frost::Identifier<C>, frost::keys::dkg::round1::Package<C>>,
) {
    let one = <<C as Ciphersuite>::Group as Group>::Field::one();
    // Corrupt a PoK
    let id = *round1_packages.keys().next().unwrap();
    round1_packages.get_mut(&id).unwrap().proof_of_knowledge.z =
        round1_packages[&id].proof_of_knowledge.z + one;
    let e = frost::keys::dkg::part2(round1_secret_package, &round1_packages).unwrap_err();
    assert_eq!(e.culprit(), Some(id));
    assert_eq!(e, Error::InvalidProofOfKnowledge { culprit: id });
}

/// Test Error culprit method.
pub fn check_error_culprit<C: Ciphersuite>() {
    let identifier: frost::Identifier<C> = 42u16.try_into().unwrap();

    let e = Error::InvalidSignatureShare {
        culprit: identifier,
    };
    assert_eq!(e.culprit(), Some(identifier));

    let e = Error::InvalidProofOfKnowledge {
        culprit: identifier,
    };
    assert_eq!(e.culprit(), Some(identifier));

    let e: Error<C> = Error::InvalidSignature;
    assert_eq!(e.culprit(), None);
}

/// Test identifier derivation with a Ciphersuite
pub fn check_identifier_derivation<C: Ciphersuite>() {
    let id1a = Identifier::<C>::derive("username1".as_bytes()).unwrap();
    let id1b = Identifier::<C>::derive("username1".as_bytes()).unwrap();
    let id2 = Identifier::<C>::derive("username2".as_bytes()).unwrap();

    assert!(id1a == id1b);
    assert!(id1a != id2);
}<|MERGE_RESOLUTION|>--- conflicted
+++ resolved
@@ -35,13 +35,8 @@
         assert!(secret_share.verify().is_ok());
     }
 
-    let key_packages: Vec<_> = secret_shares
-        .iter()
-        .map(|s| frost::keys::KeyPackage::try_from(s.clone()).unwrap())
-        .collect();
-
     assert_eq!(
-        frost::keys::reconstruct::<C>(&key_packages)
+        frost::keys::reconstruct::<C>(&secret_shares)
             .unwrap()
             .serialize()
             .as_ref(),
@@ -58,17 +53,8 @@
     let mut secret_shares = secret_shares;
     secret_shares[0] = secret_shares[1].clone();
 
-    let key_packages: Vec<_> = secret_shares
-        .iter()
-        .map(|s| frost::keys::KeyPackage::try_from(s.clone()).unwrap())
-        .collect();
-
     assert_eq!(
-<<<<<<< HEAD
-        frost::keys::reconstruct::<C>(&key_packages).unwrap_err(),
-=======
         frost::keys::reconstruct::<C>(&secret_shares).unwrap_err(),
->>>>>>> 9b5d88da
         Error::DuplicatedIdentifiers
     );
 }

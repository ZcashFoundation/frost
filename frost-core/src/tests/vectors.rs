--- conflicted
+++ resolved
@@ -211,15 +211,9 @@
     let threshold = share_polynomial_coefficients.len() + 1;
     let secret_shares = generate_secret_shares(
         &secret_key,
-<<<<<<< HEAD
         numshares as u16,
         threshold as u16,
         share_polynomials_coefficients,
-=======
-        numshares as u8,
-        threshold as u8,
-        share_polynomial_coefficients,
->>>>>>> 255d7904
     )
     .unwrap();
     let secret_shares: HashMap<_, _> = secret_shares

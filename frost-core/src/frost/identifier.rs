//! FROST participant identifiers

use std::{
    fmt::{self, Debug},
    hash::{Hash, Hasher},
};

use crate::{Ciphersuite, Error, Field, FieldError, Group, Scalar};

/// A FROST participant identifier.
///
/// The identifier is a field element in the scalar field that the secret polynomial is defined
/// over, corresponding to some x-coordinate for a polynomial f(x) = y.  MUST NOT be zero in the
/// field, as f(0) = the shared secret.
#[derive(Copy, Clone, PartialEq)]
pub struct Identifier<C: Ciphersuite>(Scalar<C>);

impl<C> Identifier<C>
where
    C: Ciphersuite,
{
<<<<<<< HEAD
    /// Serialize the underlying scalar.
    #[cfg_attr(feature = "internals", visibility::make(pub))]
    pub(crate) fn serialize(&self) -> <<C::Group as Group>::Field as Field>::Serialization {
=======
    /// Serialize the identifier using the ciphersuite encoding.
    pub fn serialize(&self) -> <<C::Group as Group>::Field as Field>::Serialization {
>>>>>>> 9514e768
        <<C::Group as Group>::Field>::serialize(&self.0)
    }

    /// Deserialize an Identifier from a serialized buffer.
    /// Returns an error if it attempts to deserialize zero.
    pub fn deserialize(
        buf: &<<C::Group as Group>::Field as Field>::Serialization,
    ) -> Result<Self, Error<C>> {
        let scalar = <<C::Group as Group>::Field>::deserialize(buf)?;
        if scalar == <<C::Group as Group>::Field>::zero() {
            Err(FieldError::InvalidZeroScalar.into())
        } else {
            Ok(Self(scalar))
        }
    }
}

impl<C> Eq for Identifier<C> where C: Ciphersuite {}

impl<C> Debug for Identifier<C>
where
    C: Ciphersuite,
{
    fn fmt(&self, f: &mut fmt::Formatter) -> fmt::Result {
        f.debug_tuple("Identifier")
            .field(&<<C::Group as Group>::Field>::serialize(&self.0).as_ref())
            .finish()
    }
}

#[allow(clippy::derive_hash_xor_eq)]
impl<C> Hash for Identifier<C>
where
    C: Ciphersuite,
{
    fn hash<H: Hasher>(&self, state: &mut H) {
        <<C::Group as Group>::Field>::serialize(&self.0)
            .as_ref()
            .hash(state)
    }
}

impl<C> Ord for Identifier<C>
where
    C: Ciphersuite,
{
    fn cmp(&self, other: &Self) -> std::cmp::Ordering {
        let serialized_self = <<C::Group as Group>::Field>::little_endian_serialize(&self.0);
        let serialized_other = <<C::Group as Group>::Field>::little_endian_serialize(&other.0);
        serialized_self.as_ref().cmp(serialized_other.as_ref())
    }
}

impl<C> PartialOrd for Identifier<C>
where
    C: Ciphersuite,
{
    fn partial_cmp(&self, other: &Self) -> Option<std::cmp::Ordering> {
        let serialized_self = <<C::Group as Group>::Field>::little_endian_serialize(&self.0);
        let serialized_other = <<C::Group as Group>::Field>::little_endian_serialize(&other.0);
        serialized_self
            .as_ref()
            .partial_cmp(serialized_other.as_ref())
    }
}

impl<C> std::ops::Mul<Scalar<C>> for Identifier<C>
where
    C: Ciphersuite,
{
    type Output = Scalar<C>;

    fn mul(self, scalar: Scalar<C>) -> Scalar<C> {
        self.0 * scalar
    }
}

impl<C> std::ops::MulAssign<Identifier<C>> for Scalar<C>
where
    C: Ciphersuite,
{
    fn mul_assign(&mut self, identifier: Identifier<C>) {
        *self = *self * identifier.0
    }
}

impl<C> std::ops::Sub for Identifier<C>
where
    C: Ciphersuite,
{
    type Output = Self;

    fn sub(self, rhs: Identifier<C>) -> Self::Output {
        Self(self.0 - rhs.0)
    }
}

impl<C> TryFrom<u16> for Identifier<C>
where
    C: Ciphersuite,
{
    type Error = Error<C>;

    fn try_from(n: u16) -> Result<Identifier<C>, Self::Error> {
        if n == 0 {
            Err(FieldError::InvalidZeroScalar.into())
        } else {
            // Classic left-to-right double-and-add algorithm that skips the first bit 1 (since
            // identifiers are never zero, there is always a bit 1), thus `sum` starts with 1 too.
            let one = <<C::Group as Group>::Field>::one();
            let mut sum = <<C::Group as Group>::Field>::one();

            let bits = (n.to_be_bytes().len() as u32) * 8;
            for i in (0..(bits - n.leading_zeros() - 1)).rev() {
                sum = sum + sum;
                if n & (1 << i) != 0 {
                    sum = sum + one;
                }
            }
            Ok(Self(sum))
        }
    }
}<|MERGE_RESOLUTION|>--- conflicted
+++ resolved
@@ -19,14 +19,9 @@
 where
     C: Ciphersuite,
 {
-<<<<<<< HEAD
-    /// Serialize the underlying scalar.
+    /// Serialize the identifier using the ciphersuite encoding.
     #[cfg_attr(feature = "internals", visibility::make(pub))]
     pub(crate) fn serialize(&self) -> <<C::Group as Group>::Field as Field>::Serialization {
-=======
-    /// Serialize the identifier using the ciphersuite encoding.
-    pub fn serialize(&self) -> <<C::Group as Group>::Field as Field>::Serialization {
->>>>>>> 9514e768
         <<C::Group as Group>::Field>::serialize(&self.0)
     }
 

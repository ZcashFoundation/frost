--- conflicted
+++ resolved
@@ -345,13 +345,9 @@
 fn evaluate_polynomial<C: Ciphersuite>(
     identifier: Identifier<C>,
     coefficients: &[Scalar<C>],
-<<<<<<< HEAD
 ) -> Result<Scalar<C>, &'static str> {
     let mut value = <<C::Group as Group>::Field>::zero();
-=======
-) -> Result<<<<C as Ciphersuite>::Group as Group>::Field as Field>::Scalar, &'static str> {
-    let mut value = <<C::Group as Group>::Field as Field>::zero();
->>>>>>> 255d7904
+
     let ell_scalar = identifier;
     for coeff in coefficients.iter().skip(1).rev() {
         value = value + *coeff;
@@ -367,11 +363,8 @@
 fn evaluate_vss<C: Ciphersuite>(
     commitment: &VerifiableSecretSharingCommitment<C>,
     identifier: Identifier<C>,
-<<<<<<< HEAD
 ) -> Result<Element<C>, &'static str> {
-=======
-) -> Result<<<C as Ciphersuite>::Group as Group>::Element, &'static str> {
->>>>>>> 255d7904
+
     let i = identifier;
 
     let (_, result) = commitment.0.iter().fold(
@@ -568,13 +561,8 @@
 
     // Compute the Lagrange coefficients
     for (i, secret_share) in secret_share_map.clone() {
-<<<<<<< HEAD
         let mut num = <<C::Group as Group>::Field>::one();
         let mut den = <<C::Group as Group>::Field>::one();
-=======
-        let mut num = <<C::Group as Group>::Field as Field>::one();
-        let mut den = <<C::Group as Group>::Field as Field>::one();
->>>>>>> 255d7904
 
         for j in secret_share_map.clone().into_keys() {
             if j == i {

//! FROST Round 1 functionality and types

use std::fmt::{self, Debug};

use hex::FromHex;
use rand_core::{CryptoRng, RngCore};
use zeroize::Zeroize;

use crate::{frost, Ciphersuite, Element, Error, Field, Group, Scalar};

use super::{keys::SigningShare, Identifier};

/// A scalar that is a signing nonce.
#[derive(Clone, PartialEq, Eq, Zeroize)]
pub struct Nonce<C: Ciphersuite>(pub(super) Scalar<C>);

impl<C> Nonce<C>
where
    C: Ciphersuite,
{
    /// Generates a new uniformly random signing nonce by sourcing fresh randomness and combining
    /// with the secret signing share, to hedge against a bad RNG.
    ///
    /// Each participant generates signing nonces before performing a signing
    /// operation.
    ///
    /// An implementation of `nonce_generate(secret)` from the [spec].
    ///
    /// [spec]: https://www.ietf.org/archive/id/draft-irtf-cfrg-frost-11.html#name-nonce-generation
    pub fn new<R>(secret: &SigningShare<C>, rng: &mut R) -> Self
    where
        R: CryptoRng + RngCore,
    {
        let mut random_bytes = [0; 32];
        rng.fill_bytes(&mut random_bytes[..]);

<<<<<<< HEAD
        let secret_enc = <<C::Group as Group>::Field>::serialize(&secret.0);
=======
        Self::nonce_generate_from_random_bytes(secret, random_bytes)
    }

    /// Generates a nonce from the given random bytes.
    /// This function allows testing and MUST NOT be made public.
    pub(crate) fn nonce_generate_from_random_bytes(
        secret: &SigningShare<C>,
        random_bytes: [u8; 32],
    ) -> Self {
        let secret_enc = <<C::Group as Group>::Field as Field>::serialize(&secret.0);
>>>>>>> 255d7904

        let input: Vec<u8> = random_bytes
            .iter()
            .chain(secret_enc.as_ref().iter())
            .cloned()
            .collect();

        Self(C::H3(input.as_slice()))
    }

    /// Deserialize [`Nonce`] from bytes
    pub fn from_bytes(
        bytes: <<C::Group as Group>::Field as Field>::Serialization,
    ) -> Result<Self, Error> {
        <<C::Group as Group>::Field>::deserialize(&bytes).map(|scalar| Self(scalar))
    }

    /// Serialize [`Nonce`] to bytes
    pub fn to_bytes(&self) -> <<C::Group as Group>::Field as Field>::Serialization {
        <<C::Group as Group>::Field>::serialize(&self.0)
    }
}

// impl<C> Drop for Nonce<C>
// where
//     C: Ciphersuite,
// {
//     fn drop(&mut self) {
//         self.zeroize()
//     }
// }

impl<C> FromHex for Nonce<C>
where
    C: Ciphersuite,
{
    type Error = &'static str;

    fn from_hex<T: AsRef<[u8]>>(hex: T) -> Result<Self, Self::Error> {
        let v: Vec<u8> = FromHex::from_hex(hex).map_err(|_| "invalid hex")?;
        match v.try_into() {
            Ok(bytes) => Self::from_bytes(bytes).map_err(|_| "malformed nonce encoding"),
            Err(_) => Err("malformed nonce encoding"),
        }
    }
}

/// A Ristretto point that is a commitment to a signing nonce share.
#[derive(Clone, Copy, PartialEq)]
pub struct NonceCommitment<C: Ciphersuite>(pub(super) Element<C>);

impl<C> NonceCommitment<C>
where
    C: Ciphersuite,
{
    /// Deserialize [`NonceCommitment`] from bytes
    pub fn from_bytes(bytes: <C::Group as Group>::Serialization) -> Result<Self, Error> {
        <C::Group>::deserialize(&bytes).map(|element| Self(element))
    }

    /// Serialize [`NonceCommitment`] to bytes
    pub fn to_bytes(&self) -> <C::Group as Group>::Serialization {
        <C::Group>::serialize(&self.0)
    }
}

impl<C> Debug for NonceCommitment<C>
where
    C: Ciphersuite,
{
    fn fmt(&self, f: &mut fmt::Formatter) -> fmt::Result {
        f.debug_tuple("NonceCommitment")
            .field(&hex::encode(self.to_bytes()))
            .finish()
    }
}

impl<C> From<Nonce<C>> for NonceCommitment<C>
where
    C: Ciphersuite,
{
    fn from(nonce: Nonce<C>) -> Self {
        From::from(&nonce)
    }
}

impl<C> From<&Nonce<C>> for NonceCommitment<C>
where
    C: Ciphersuite,
{
    fn from(nonce: &Nonce<C>) -> Self {
        Self(<C::Group>::generator() * nonce.0)
    }
}

impl<C> FromHex for NonceCommitment<C>
where
    C: Ciphersuite,
{
    type Error = &'static str;

    fn from_hex<T: AsRef<[u8]>>(hex: T) -> Result<Self, Self::Error> {
        let v: Vec<u8> = FromHex::from_hex(hex).map_err(|_| "invalid hex")?;
        match v.try_into() {
            Ok(bytes) => Self::from_bytes(bytes).map_err(|_| "malformed nonce commitment encoding"),
            Err(_) => Err("malformed nonce commitment encoding"),
        }
    }
}

/// Comprised of hiding and binding nonces.
///
/// Note that [`SigningNonces`] must be used *only once* for a signing
/// operation; re-using nonces will result in leakage of a signer's long-lived
/// signing key.
#[derive(Clone, Zeroize)]
pub struct SigningNonces<C: Ciphersuite> {
    /// The hiding [`Nonce`].
    pub hiding: Nonce<C>,
    /// The binding [`Nonce`].
    pub binding: Nonce<C>,
}

impl<C> SigningNonces<C>
where
    C: Ciphersuite,
{
    /// Generates a new signing nonce.
    ///
    /// Each participant generates signing nonces before performing a signing
    /// operation.
    pub fn new<R>(secret: &SigningShare<C>, rng: &mut R) -> Self
    where
        R: CryptoRng + RngCore,
    {
        // The values of 'hiding' and 'binding' must be non-zero so that commitments are
        // not the identity.
        let hiding = Nonce::<C>::new(secret, rng);
        let binding = Nonce::<C>::new(secret, rng);

        Self { hiding, binding }
    }

    /// Gets the hiding [`Nonce`]
    pub fn hiding(&self) -> &Nonce<C> {
        &self.hiding
    }

    /// Gets the binding [`Nonce`]
    pub fn binding(&self) -> &Nonce<C> {
        &self.binding
    }
}

/// Published by each participant in the first round of the signing protocol.
///
/// This step can be batched if desired by the implementation. Each
/// SigningCommitment can be used for exactly *one* signature.
#[derive(Copy, Clone)]
pub struct SigningCommitments<C: Ciphersuite> {
    /// The participant identifier.
    pub identifier: Identifier<C>,
    /// Commitment to the hiding [`Nonce`].
    pub hiding: NonceCommitment<C>,
    /// Commitment to the binding [`Nonce`].
    pub binding: NonceCommitment<C>,
}

impl<C> SigningCommitments<C>
where
    C: Ciphersuite,
{
    /// Computes the [signature commitment share] from these round one signing commitments.
    ///
    /// [signature commitment share]: https://www.ietf.org/archive/id/draft-irtf-cfrg-frost-11.html#name-signature-share-verificatio
    pub(super) fn to_group_commitment_share(
        self,
        binding_factor: &frost::Rho<C>,
    ) -> GroupCommitmentShare<C> {
        GroupCommitmentShare::<C>(self.hiding.0 + (self.binding.0 * binding_factor.0))
    }

    /// Gets the hiding [`NonceCommitment`].
    pub fn hiding(&self) -> &NonceCommitment<C> {
        &self.hiding
    }

    /// Gets the binding [`NonceCommitment`].
    pub fn binding(&self) -> &NonceCommitment<C> {
        &self.binding
    }
}

impl<C> From<(Identifier<C>, &SigningNonces<C>)> for SigningCommitments<C>
where
    C: Ciphersuite,
{
    fn from((identifier, nonces): (Identifier<C>, &SigningNonces<C>)) -> Self {
        Self {
            identifier,
            hiding: nonces.hiding.clone().into(),
            binding: nonces.binding.clone().into(),
        }
    }
}

/// One signer's share of the group commitment, derived from their individual signing commitments
/// and the binding factor _rho_.
#[derive(Clone, Copy, PartialEq)]
pub struct GroupCommitmentShare<C: Ciphersuite>(pub(super) Element<C>);

/// Encode the list of group signing commitments.
///
/// Implements [`encode_group_commitment_list()`] from the spec.
///
/// Inputs:
/// - commitment_list = [(j, D_j, E_j), ...], a list of commitments issued by each signer,
///   where each element in the list indicates the signer identifier and their
///   two commitment Element values. B MUST be sorted in ascending order
///   by signer identifier.
///
/// Outputs:
/// - A byte string containing the serialized representation of B.
///
/// [`encode_group_commitment_list()`]: https://www.ietf.org/archive/id/draft-irtf-cfrg-frost-11.html#name-list-operations
pub(super) fn encode_group_commitments<C: Ciphersuite>(
    signing_commitments: Vec<SigningCommitments<C>>,
) -> Vec<u8> {
    // B MUST be sorted in ascending order by signer identifier.
    //
    // TODO: AtLeastOne or other explicitly Sorted wrapper types?
    let mut sorted_signing_commitments = signing_commitments;
    sorted_signing_commitments.sort_by_key(|a| a.identifier);

    let mut bytes = vec![];

    for item in sorted_signing_commitments {
        bytes.extend_from_slice(item.identifier.serialize().as_ref());
<<<<<<< HEAD
        bytes.extend_from_slice(<C::Group>::serialize(&item.hiding.0).as_ref());
        bytes.extend_from_slice(<C::Group>::serialize(&item.binding.0).as_ref());
=======
        bytes.extend_from_slice(<C::Group as Group>::serialize(&item.hiding.0).as_ref());
        bytes.extend_from_slice(<C::Group as Group>::serialize(&item.binding.0).as_ref());
>>>>>>> 255d7904
    }

    bytes
}

/// Done once by each participant, to generate _their_ nonces and commitments
/// that are then used during signing.
///
/// This is only needed if pre-processing is needed (for 1-round FROST). For
/// regular 2-round FROST, use [`commit`].
///
/// When performing signing using two rounds, num_nonces would equal 1, to
/// perform the first round. Batching entails generating more than one
/// nonce/commitment pair at a time.  Nonces should be stored in secret storage
/// for later use, whereas the commitments are published.
///
/// The number of nonces is limited to 255. This limit can be increased if it
/// turns out to be too conservative.
// TODO: Make sure the above is a correct statement, fix if needed in:
// https://github.com/ZcashFoundation/redjubjub/issues/111
pub fn preprocess<C, R>(
    num_nonces: u8,
    participant_identifier: Identifier<C>,
    secret: &SigningShare<C>,
    rng: &mut R,
) -> (Vec<SigningNonces<C>>, Vec<SigningCommitments<C>>)
where
    C: Ciphersuite,
    R: CryptoRng + RngCore,
{
    let mut signing_nonces: Vec<SigningNonces<C>> = Vec::with_capacity(num_nonces as usize);
    let mut signing_commitments: Vec<SigningCommitments<C>> =
        Vec::with_capacity(num_nonces as usize);

    for _ in 0..num_nonces {
        let nonces = SigningNonces::new(secret, rng);
        signing_commitments.push(SigningCommitments::from((participant_identifier, &nonces)));
        signing_nonces.push(nonces);
    }

    (signing_nonces, signing_commitments)
}

/// Performed once by each participant selected for the signing operation.
///
/// Implements [`commit`] from the spec.
///
/// Generates the signing nonces and commitments to be used in the signing
/// operation.
///
/// [`commit`]: https://www.ietf.org/archive/id/draft-irtf-cfrg-frost-11.html#name-round-one-commitment
pub fn commit<C, R>(
    participant_identifier: Identifier<C>,
    secret: &SigningShare<C>,
    rng: &mut R,
) -> (SigningNonces<C>, SigningCommitments<C>)
where
    C: Ciphersuite,
    R: CryptoRng + RngCore,
{
    let (mut vec_signing_nonces, mut vec_signing_commitments) =
        preprocess(1, participant_identifier, secret, rng);
    (
        vec_signing_nonces.pop().expect("must have 1 element"),
        vec_signing_commitments.pop().expect("must have 1 element"),
    )
}<|MERGE_RESOLUTION|>--- conflicted
+++ resolved
@@ -34,9 +34,6 @@
         let mut random_bytes = [0; 32];
         rng.fill_bytes(&mut random_bytes[..]);
 
-<<<<<<< HEAD
-        let secret_enc = <<C::Group as Group>::Field>::serialize(&secret.0);
-=======
         Self::nonce_generate_from_random_bytes(secret, random_bytes)
     }
 
@@ -46,8 +43,7 @@
         secret: &SigningShare<C>,
         random_bytes: [u8; 32],
     ) -> Self {
-        let secret_enc = <<C::Group as Group>::Field as Field>::serialize(&secret.0);
->>>>>>> 255d7904
+        let secret_enc = <<C::Group as Group>::Field>::serialize(&secret.0);
 
         let input: Vec<u8> = random_bytes
             .iter()
@@ -286,13 +282,8 @@
 
     for item in sorted_signing_commitments {
         bytes.extend_from_slice(item.identifier.serialize().as_ref());
-<<<<<<< HEAD
         bytes.extend_from_slice(<C::Group>::serialize(&item.hiding.0).as_ref());
         bytes.extend_from_slice(<C::Group>::serialize(&item.binding.0).as_ref());
-=======
-        bytes.extend_from_slice(<C::Group as Group>::serialize(&item.hiding.0).as_ref());
-        bytes.extend_from_slice(<C::Group as Group>::serialize(&item.binding.0).as_ref());
->>>>>>> 255d7904
     }
 
     bytes

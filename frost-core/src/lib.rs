#![cfg_attr(not(feature = "std"), no_std)]
#![allow(non_snake_case)]
// It's emitting false positives; see https://github.com/rust-lang/rust-clippy/issues/9413
#![allow(clippy::derive_partial_eq_without_eq)]
#![deny(missing_docs)]
#![forbid(unsafe_code)]
#![deny(clippy::indexing_slicing)]
#![deny(clippy::unwrap_used)]
#![cfg_attr(docsrs, feature(doc_auto_cfg))]
#![cfg_attr(docsrs, feature(doc_cfg))]
#![doc = include_str!("../README.md")]
#![doc = document_features::document_features!()]

#[macro_use]
extern crate alloc;

use core::marker::PhantomData;

use alloc::{
    collections::{BTreeMap, BTreeSet},
    fmt::{self, Debug},
    vec::Vec,
};

use derive_getters::Getters;
#[cfg(any(test, feature = "test-impl"))]
use hex::FromHex;
use rand_core::{CryptoRng, RngCore};
use serialization::SerializableScalar;
use zeroize::Zeroize;

pub mod batch;
#[cfg(any(test, feature = "test-impl"))]
pub mod benches;
mod error;
mod identifier;
pub mod keys;
pub mod round1;
pub mod round2;
mod scalar_mul;
// We'd like to make this conditionally pub but the attribute below does
// not work yet (https://github.com/rust-lang/rust/issues/54727)
// #[cfg_attr(feature = "internals", visibility::make(pub))]
pub mod serialization;
mod signature;
mod signing_key;
#[cfg(any(test, feature = "test-impl"))]
pub mod tests;
mod traits;
mod verifying_key;

pub use error::{Error, FieldError, GroupError};
pub use identifier::Identifier;
use scalar_mul::VartimeMultiscalarMul;
// Re-export serde
#[cfg(feature = "serde")]
pub use serde;
pub use signature::Signature;
pub use signing_key::SigningKey;
pub use traits::{Ciphersuite, Element, Field, Group, Scalar};
pub use verifying_key::VerifyingKey;

/// A type refinement for the scalar field element representing the per-message _[challenge]_.
///
/// [challenge]: https://datatracker.ietf.org/doc/html/rfc9591#name-signature-challenge-computa
#[derive(Copy, Clone)]
pub struct Challenge<C: Ciphersuite>(pub(crate) <<C::Group as Group>::Field as Field>::Scalar);

impl<C> Challenge<C>
where
    C: Ciphersuite,
{
    /// Creates a challenge from a scalar.
    #[cfg_attr(feature = "internals", visibility::make(pub))]
    #[cfg_attr(docsrs, doc(cfg(feature = "internals")))]
    #[allow(dead_code)]
    pub(crate) fn from_scalar(
        scalar: <<<C as Ciphersuite>::Group as Group>::Field as Field>::Scalar,
    ) -> Self {
        Self(scalar)
    }

    /// Return the underlying scalar.
    #[cfg_attr(feature = "internals", visibility::make(pub))]
    #[cfg_attr(docsrs, doc(cfg(feature = "internals")))]
    pub(crate) fn to_scalar(
        self,
    ) -> <<<C as Ciphersuite>::Group as Group>::Field as Field>::Scalar {
        self.0
    }
}

impl<C> Debug for Challenge<C>
where
    C: Ciphersuite,
{
    fn fmt(&self, f: &mut core::fmt::Formatter<'_>) -> core::fmt::Result {
        f.debug_tuple("Secret")
            .field(&hex::encode(<<C::Group as Group>::Field>::serialize(
                &self.0,
            )))
            .finish()
    }
}

/// Generates the challenge as is required for Schnorr signatures.
///
/// Deals in bytes, so that [FROST] and singleton signing and verification can use it with different
/// types.
///
/// This is the only invocation of the H2 hash function from the [RFC].
///
/// [FROST]: https://datatracker.ietf.org/doc/html/rfc9591#name-signature-challenge-computa
/// [RFC]: https://datatracker.ietf.org/doc/html/rfc9591#name-cryptographic-hash-function
#[cfg_attr(feature = "internals", visibility::make(pub))]
#[cfg_attr(docsrs, doc(cfg(feature = "internals")))]
fn challenge<C>(
    R: &Element<C>,
    verifying_key: &VerifyingKey<C>,
    msg: &[u8],
) -> Result<Challenge<C>, Error<C>>
where
    C: Ciphersuite,
{
    let mut preimage = Vec::new();

    preimage.extend_from_slice(<C::Group>::serialize(R)?.as_ref());
    preimage.extend_from_slice(<C::Group>::serialize(&verifying_key.to_element())?.as_ref());
    preimage.extend_from_slice(msg);

    Ok(Challenge(C::H2(&preimage[..])))
}

/// Generates a random nonzero scalar.
///
/// It assumes that the Scalar Eq/PartialEq implementation is constant-time.
#[cfg_attr(feature = "internals", visibility::make(pub))]
#[cfg_attr(docsrs, doc(cfg(feature = "internals")))]
pub(crate) fn random_nonzero<C: Ciphersuite, R: RngCore + CryptoRng>(rng: &mut R) -> Scalar<C> {
    loop {
        let scalar = <<C::Group as Group>::Field>::random(rng);

        if scalar != <<C::Group as Group>::Field>::zero() {
            return scalar;
        }
    }
}

#[derive(Copy, Clone, Debug, PartialEq, Eq, Zeroize)]
#[cfg_attr(feature = "serde", derive(serde::Serialize, serde::Deserialize))]
#[cfg_attr(feature = "serde", serde(deny_unknown_fields))]
struct Header<C: Ciphersuite> {
    /// Format version
    #[cfg_attr(
        feature = "serde",
        serde(deserialize_with = "crate::serialization::version_deserialize::<_>")
    )]
    version: u8,
    /// Ciphersuite ID
    #[cfg_attr(
        feature = "serde",
        serde(serialize_with = "crate::serialization::ciphersuite_serialize::<_, C>")
    )]
    #[cfg_attr(
        feature = "serde",
        serde(deserialize_with = "crate::serialization::ciphersuite_deserialize::<_, C>")
    )]
    ciphersuite: (),
    #[cfg_attr(feature = "serde", serde(skip))]
    phantom: PhantomData<C>,
}

impl<C> Default for Header<C>
where
    C: Ciphersuite,
{
    fn default() -> Self {
        Self {
            version: Default::default(),
            ciphersuite: Default::default(),
            phantom: Default::default(),
        }
    }
}

/// The binding factor, also known as _rho_ (ρ)
///
/// Ensures each signature share is strongly bound to a signing set, specific set
/// of commitments, and a specific message.
///
/// <https://github.com/cfrg/draft-irtf-cfrg-frost/blob/master/draft-irtf-cfrg-frost.md>
#[derive(Clone, PartialEq, Eq)]
pub struct BindingFactor<C: Ciphersuite>(Scalar<C>);

impl<C> BindingFactor<C>
where
    C: Ciphersuite,
{
    /// Serializes [`BindingFactor`] to bytes.
    pub fn serialize(&self) -> Vec<u8> {
        SerializableScalar::<C>(self.0).serialize()
    }
}

impl<C> Debug for BindingFactor<C>
where
    C: Ciphersuite,
{
    fn fmt(&self, f: &mut fmt::Formatter) -> fmt::Result {
        f.debug_tuple("BindingFactor")
            .field(&hex::encode(self.serialize()))
            .finish()
    }
}

/// A list of binding factors and their associated identifiers.
#[derive(Clone)]
#[cfg_attr(feature = "internals", visibility::make(pub))]
#[cfg_attr(docsrs, doc(cfg(feature = "internals")))]
pub(crate) struct BindingFactorList<C: Ciphersuite>(BTreeMap<Identifier<C>, BindingFactor<C>>);

impl<C> BindingFactorList<C>
where
    C: Ciphersuite,
{
    /// Create a new [`BindingFactorList`] from a map of identifiers to binding factors.
    #[cfg(feature = "internals")]
    pub fn new(binding_factors: BTreeMap<Identifier<C>, BindingFactor<C>>) -> Self {
        Self(binding_factors)
    }

    /// Get the [`BindingFactor`] for the given identifier, or None if not found.
    pub fn get(&self, key: &Identifier<C>) -> Option<&BindingFactor<C>> {
        self.0.get(key)
    }
}

/// [`compute_binding_factors`] in the spec
///
/// [`compute_binding_factors`]: https://datatracker.ietf.org/doc/html/rfc9591#name-binding-factors-computation
#[cfg_attr(feature = "internals", visibility::make(pub))]
#[cfg_attr(docsrs, doc(cfg(feature = "internals")))]
pub(crate) fn compute_binding_factor_list<C>(
    signing_package: &SigningPackage<C>,
    verifying_key: &VerifyingKey<C>,
    additional_prefix: &[u8],
) -> Result<BindingFactorList<C>, Error<C>>
where
    C: Ciphersuite,
{
    let preimages = signing_package.binding_factor_preimages(verifying_key, additional_prefix)?;

    Ok(BindingFactorList(
        preimages
            .iter()
            .map(|(identifier, preimage)| {
                let binding_factor = C::H1(preimage);
                (*identifier, BindingFactor(binding_factor))
            })
            .collect(),
    ))
}

#[cfg(any(test, feature = "test-impl"))]
impl<C> FromHex for BindingFactor<C>
where
    C: Ciphersuite,
{
    type Error = &'static str;

    fn from_hex<T: AsRef<[u8]>>(hex: T) -> Result<Self, Self::Error> {
        let v: Vec<u8> = FromHex::from_hex(hex).map_err(|_| "invalid hex")?;

        match v.try_into() {
            Ok(bytes) => <<C::Group as Group>::Field>::deserialize(&bytes)
                .map(|scalar| Self(scalar))
                .map_err(|_| "malformed scalar encoding"),
            Err(_) => Err("malformed scalar encoding"),
        }
    }
}

/// Generates a lagrange coefficient.
///
/// The Lagrange polynomial for a set of points (x_j, y_j) for 0 <= j <= k
/// is ∑_{i=0}^k y_i.ℓ_i(x), where ℓ_i(x) is the Lagrange basis polynomial:
///
/// ℓ_i(x) = ∏_{0≤j≤k; j≠i} (x - x_j) / (x_i - x_j).
///
/// This computes ℓ_j(x) for the set of points `xs` and for the j corresponding
/// to the given xj.
///
/// If `x` is None, it uses 0 for it (since Identifiers can't be 0)
#[cfg_attr(feature = "internals", visibility::make(pub))]
#[cfg_attr(docsrs, doc(cfg(feature = "internals")))]
fn compute_lagrange_coefficient<C: Ciphersuite>(
    x_set: &BTreeSet<Identifier<C>>,
    x: Option<Identifier<C>>,
    x_i: Identifier<C>,
) -> Result<Scalar<C>, Error<C>> {
    if x_set.is_empty() {
        return Err(Error::IncorrectNumberOfIdentifiers);
    }
    let mut num = <<C::Group as Group>::Field>::one();
    let mut den = <<C::Group as Group>::Field>::one();

    let mut x_i_found = false;

    for x_j in x_set.iter() {
        if x_i == *x_j {
            x_i_found = true;
            continue;
        }

        if let Some(x) = x {
            num = num * (x.to_scalar() - x_j.to_scalar());
            den = den * (x_i.to_scalar() - x_j.to_scalar());
        } else {
            // Both signs inverted just to avoid requiring Neg (-*xj)
            num = num * x_j.to_scalar();
            den = den * (x_j.to_scalar() - x_i.to_scalar());
        }
    }
    if !x_i_found {
        return Err(Error::UnknownIdentifier);
    }

    Ok(
        num * <<C::Group as Group>::Field>::invert(&den)
            .map_err(|_| Error::DuplicatedIdentifier)?,
    )
}

/// Generates the lagrange coefficient for the i'th participant (for `signer_id`).
///
/// Implements [`derive_interpolating_value()`] from the spec.
///
/// [`derive_interpolating_value()`]: https://datatracker.ietf.org/doc/html/rfc9591#name-polynomials
#[cfg_attr(feature = "internals", visibility::make(pub))]
#[cfg_attr(docsrs, doc(cfg(feature = "internals")))]
fn derive_interpolating_value<C: Ciphersuite>(
    signer_id: &Identifier<C>,
    signing_package: &SigningPackage<C>,
) -> Result<Scalar<C>, Error<C>> {
    compute_lagrange_coefficient(
        &signing_package
            .signing_commitments()
            .keys()
            .cloned()
            .collect(),
        None,
        *signer_id,
    )
}

/// Generated by the coordinator of the signing operation and distributed to
/// each signing party
#[derive(Clone, Debug, PartialEq, Eq, Getters)]
#[cfg_attr(feature = "serde", derive(serde::Serialize, serde::Deserialize))]
#[cfg_attr(feature = "serde", serde(bound = "C: Ciphersuite"))]
#[cfg_attr(feature = "serde", serde(deny_unknown_fields))]
pub struct SigningPackage<C: Ciphersuite> {
    /// Serialization header
    #[getter(skip)]
    pub(crate) header: Header<C>,
    /// The set of commitments participants published in the first round of the
    /// protocol.
    signing_commitments: BTreeMap<Identifier<C>, round1::SigningCommitments<C>>,
    /// Message which each participant will sign.
    ///
    /// Each signer should perform protocol-specific verification on the
    /// message.
    #[cfg_attr(
        feature = "serde",
        serde(
            serialize_with = "serdect::slice::serialize_hex_lower_or_bin",
            deserialize_with = "serdect::slice::deserialize_hex_or_bin_vec"
        )
    )]
    message: Vec<u8>,
}

impl<C> SigningPackage<C>
where
    C: Ciphersuite,
{
    /// Create a new `SigningPackage`
    ///
    /// The `signing_commitments` are sorted by participant `identifier`.
    pub fn new(
        signing_commitments: BTreeMap<Identifier<C>, round1::SigningCommitments<C>>,
        message: &[u8],
    ) -> SigningPackage<C> {
        SigningPackage {
            header: Header::default(),
            signing_commitments,
            message: message.to_vec(),
        }
    }

    /// Get a signing commitment by its participant identifier, or None if not found.
    pub fn signing_commitment(
        &self,
        identifier: &Identifier<C>,
    ) -> Option<round1::SigningCommitments<C>> {
        self.signing_commitments.get(identifier).copied()
    }

    /// Compute the preimages to H1 to compute the per-signer binding factors
    // We separate this out into its own method so it can be tested
    #[cfg_attr(feature = "internals", visibility::make(pub))]
    #[cfg_attr(docsrs, doc(cfg(feature = "internals")))]
    #[allow(clippy::type_complexity)]
    pub fn binding_factor_preimages(
        &self,
        verifying_key: &VerifyingKey<C>,
        additional_prefix: &[u8],
    ) -> Result<Vec<(Identifier<C>, Vec<u8>)>, Error<C>> {
        let mut binding_factor_input_prefix = Vec::new();

        // The length of a serialized verifying key of the same cipersuite does
        // not change between runs of the protocol, so we don't need to hash to
        // get a fixed length.
        binding_factor_input_prefix.extend_from_slice(verifying_key.serialize()?.as_ref());

        // The message is hashed with H4 to force the variable-length message
        // into a fixed-length byte string, same for hashing the variable-sized
        // (between runs of the protocol) set of group commitments, but with H5.
        binding_factor_input_prefix.extend_from_slice(C::H4(self.message.as_slice()).as_ref());
        binding_factor_input_prefix.extend_from_slice(
            C::H5(&round1::encode_group_commitments(self.signing_commitments())?[..]).as_ref(),
        );
        binding_factor_input_prefix.extend_from_slice(additional_prefix);

        Ok(self
            .signing_commitments()
            .keys()
            .map(|identifier| {
                let mut binding_factor_input = Vec::new();

                binding_factor_input.extend_from_slice(&binding_factor_input_prefix);
                binding_factor_input.extend_from_slice(identifier.serialize().as_ref());
                (*identifier, binding_factor_input)
            })
            .collect())
    }
}

#[cfg(feature = "serialization")]
impl<C> SigningPackage<C>
where
    C: Ciphersuite,
{
    /// Serialize the struct into a Vec.
    pub fn serialize(&self) -> Result<Vec<u8>, Error<C>> {
        serialization::Serialize::serialize(&self)
    }

    /// Deserialize the struct from a slice of bytes.
    pub fn deserialize(bytes: &[u8]) -> Result<Self, Error<C>> {
        serialization::Deserialize::deserialize(bytes)
    }
}

/// The product of all signers' individual commitments, published as part of the
/// final signature.
#[derive(Clone, PartialEq, Eq)]
pub struct GroupCommitment<C: Ciphersuite>(pub(crate) Element<C>);

impl<C> GroupCommitment<C>
where
    C: Ciphersuite,
{
    /// Return the underlying element.
    #[cfg_attr(feature = "internals", visibility::make(pub))]
    #[cfg_attr(docsrs, doc(cfg(feature = "internals")))]
    pub(crate) fn to_element(self) -> <C::Group as Group>::Element {
        self.0
    }

    /// Return the underlying element.
    #[cfg(feature = "internals")]
    pub fn from_element(element: Element<C>) -> Self {
        Self(element)
    }
}

/// Generates the group commitment which is published as part of the joint
/// Schnorr signature.
///
/// Implements [`compute_group_commitment`] from the spec.
///
/// [`compute_group_commitment`]: https://datatracker.ietf.org/doc/html/rfc9591#name-group-commitment-computatio
#[cfg_attr(feature = "internals", visibility::make(pub))]
#[cfg_attr(docsrs, doc(cfg(feature = "internals")))]
fn compute_group_commitment<C>(
    signing_package: &SigningPackage<C>,
    binding_factor_list: &BindingFactorList<C>,
) -> Result<GroupCommitment<C>, Error<C>>
where
    C: Ciphersuite,
{
    let identity = <C::Group as Group>::identity();

    let mut group_commitment = <C::Group as Group>::identity();

    // Number of signing participants we are iterating over.
    let n = signing_package.signing_commitments().len();

    let mut binding_scalars = Vec::with_capacity(n);

    let mut binding_elements = Vec::with_capacity(n);

    for (commitment_identifier, commitment) in signing_package.signing_commitments() {
        // The following check prevents a party from accidentally revealing their share.
        // Note that the '&&' operator would be sufficient.
        if identity == commitment.binding.value() || identity == commitment.hiding.value() {
            return Err(Error::IdentityCommitment);
        }

        let binding_factor = binding_factor_list
            .get(commitment_identifier)
            .ok_or(Error::UnknownIdentifier)?;

        // Collect the binding commitments and their binding factors for one big
        // multiscalar multiplication at the end.
        binding_elements.push(commitment.binding.value());
        binding_scalars.push(binding_factor.0);

        group_commitment = group_commitment + commitment.hiding.value();
    }

    let accumulated_binding_commitment: Element<C> =
        VartimeMultiscalarMul::<C>::vartime_multiscalar_mul(binding_scalars, binding_elements);

    group_commitment = group_commitment + accumulated_binding_commitment;

    Ok(GroupCommitment(group_commitment))
}

////////////////////////////////////////////////////////////////////////////////
// Aggregation
////////////////////////////////////////////////////////////////////////////////

/// Aggregates the signature shares to produce a final signature that
/// can be verified with the group public key.
///
/// `signature_shares` maps the identifier of each participant to the
/// [`round2::SignatureShare`] they sent. These identifiers must come from whatever mapping
/// the coordinator has between communication channels and participants, i.e.
/// they must have assurance that the [`round2::SignatureShare`] came from
/// the participant with that identifier.
///
/// This operation is performed by a coordinator that can communicate with all
/// the signing participants before publishing the final signature. The
/// coordinator can be one of the participants or a semi-trusted third party
/// (who is trusted to not perform denial of service attacks, but does not learn
/// any secret information). Note that because the coordinator is trusted to
/// report misbehaving parties in order to avoid publishing an invalid
/// signature, if the coordinator themselves is a signer and misbehaves, they
/// can avoid that step. However, at worst, this results in a denial of
/// service attack due to publishing an invalid signature.

pub fn aggregate<C>(
    signing_package: &SigningPackage<C>,
    signature_shares: &BTreeMap<Identifier<C>, round2::SignatureShare<C>>,
    pubkeys: &keys::PublicKeyPackage<C>,
) -> Result<Signature<C>, Error<C>>
where
    C: Ciphersuite,
{
    // Check if signing_package.signing_commitments and signature_shares have
    // the same set of identifiers, and if they are all in pubkeys.verifying_shares.
    if signing_package.signing_commitments().len() != signature_shares.len() {
        return Err(Error::UnknownIdentifier);
    }

    if !signing_package.signing_commitments().keys().all(|id| {
        #[cfg(feature = "cheater-detection")]
        return signature_shares.contains_key(id) && pubkeys.verifying_shares().contains_key(id);
        #[cfg(not(feature = "cheater-detection"))]
        return signature_shares.contains_key(id);
    }) {
        return Err(Error::UnknownIdentifier);
    }

    let (signing_package, signature_shares, pubkeys) =
        <C>::pre_aggregate(signing_package, signature_shares, pubkeys)?;

    // Encodes the signing commitment list produced in round one as part of generating [`BindingFactor`], the
    // binding factor.
    let binding_factor_list: BindingFactorList<C> =
        compute_binding_factor_list(&signing_package, &pubkeys.verifying_key, &[])?;
    // Compute the group commitment from signing commitments produced in round one.
    let group_commitment = compute_group_commitment(&signing_package, &binding_factor_list)?;

    // The aggregation of the signature shares by summing them up, resulting in
    // a plain Schnorr signature.
    //
    // Implements [`aggregate`] from the spec.
    //
    // [`aggregate`]: https://datatracker.ietf.org/doc/html/rfc9591#name-signature-share-aggregation
    let mut z = <<C::Group as Group>::Field>::zero();

    for signature_share in signature_shares.values() {
        z = z + signature_share.to_scalar();
    }

    let signature = Signature {
        R: group_commitment.0,
        z,
    };

    // Verify the aggregate signature
    let verification_result = pubkeys
        .verifying_key
        .verify(signing_package.message(), &signature);

    // Only if the verification of the aggregate signature failed; verify each share to find the cheater.
    // This approach is more efficient since we don't need to verify all shares
    // if the aggregate signature is valid (which should be the common case).
    #[cfg(feature = "cheater-detection")]
    if verification_result.is_err() {
        detect_cheater(
            &group_commitment,
            &pubkeys,
            &signing_package,
            &signature_shares,
            &binding_factor_list,
        )?;
    }

    #[cfg(not(feature = "cheater-detection"))]
    verification_result?;

    Ok(signature)
}
/// Optional cheater detection feature
/// Each share is verified to find the cheater
#[cfg(feature = "cheater-detection")]
fn detect_cheater<C: Ciphersuite>(
    group_commitment: &GroupCommitment<C>,
    pubkeys: &keys::PublicKeyPackage<C>,
    signing_package: &SigningPackage<C>,
    signature_shares: &BTreeMap<Identifier<C>, round2::SignatureShare<C>>,
    binding_factor_list: &BindingFactorList<C>,
) -> Result<(), Error<C>> {
    // Compute the per-message challenge.
    let challenge = <C>::challenge(
        &group_commitment.0,
        &pubkeys.verifying_key,
        signing_package.message(),
    )?;

    // Verify the signature shares.
    for (identifier, signature_share) in signature_shares {
        // Look up the public key for this signer, where `signer_pubkey` = _G.ScalarBaseMult(s[i])_,
        // and where s[i] is a secret share of the constant term of _f_, the secret polynomial.
        let verifying_share = pubkeys
            .verifying_shares
            .get(identifier)
            .ok_or(Error::UnknownIdentifier)?;

<<<<<<< HEAD
        // Compute Lagrange coefficient.
        let lambda_i = derive_interpolating_value(signature_share_identifier, signing_package)?;

        let binding_factor = binding_factor_list
            .get(signature_share_identifier)
            .ok_or(Error::UnknownIdentifier)?;

        // Compute the commitment share.
        let R_share = signing_package
            .signing_commitment(signature_share_identifier)
            .ok_or(Error::UnknownIdentifier)?
            .to_group_commitment_share(binding_factor);

        // Compute relation values to verify this signature share.
        <C>::verify_share(
            group_commitment,
            signature_share,
            *signature_share_identifier,
            &R_share,
            signer_pubkey,
            lambda_i,
            &challenge,
=======
        verify_signature_share_precomputed(
            *identifier,
            signing_package,
            binding_factor_list,
            signature_share,
            verifying_share,
            challenge,
>>>>>>> ca33dad9
        )?;
    }

    // We should never reach here; but we return an error to be safe.
    Err(Error::InvalidSignature)
}

/// Verify a signature share for the given participant `identifier`,
/// `verifying_share` and `signature_share`; with the `signing_package`
/// for which the signature share was produced and with the group's
/// `verifying_key`.
///
/// This is not required for regular FROST usage but might useful in certain
/// situations where it is desired to verify each individual signature share
/// before aggregating the signature.
pub fn verify_signature_share<C: Ciphersuite>(
    identifier: Identifier<C>,
    verifying_share: &keys::VerifyingShare<C>,
    signature_share: &round2::SignatureShare<C>,
    signing_package: &SigningPackage<C>,
    verifying_key: &VerifyingKey<C>,
) -> Result<(), Error<C>> {
    // Encodes the signing commitment list produced in round one as part of generating [`BindingFactor`], the
    // binding factor.
    let binding_factor_list: BindingFactorList<C> =
        compute_binding_factor_list(signing_package, verifying_key, &[])?;
    // Compute the group commitment from signing commitments produced in round one.
    let group_commitment = compute_group_commitment(signing_package, &binding_factor_list)?;

    // Compute the per-message challenge.
    let challenge = crate::challenge::<C>(
        &group_commitment.to_element(),
        verifying_key,
        signing_package.message().as_slice(),
    )?;

    verify_signature_share_precomputed(
        identifier,
        signing_package,
        &binding_factor_list,
        signature_share,
        verifying_share,
        challenge,
    )
}

/// Similar to [`verify_signature_share()`] but using a precomputed
/// `binding_factor_list` and `challenge`.
#[cfg_attr(feature = "internals", visibility::make(pub))]
#[cfg_attr(docsrs, doc(cfg(feature = "internals")))]
fn verify_signature_share_precomputed<C: Ciphersuite>(
    signature_share_identifier: Identifier<C>,
    signing_package: &SigningPackage<C>,
    binding_factor_list: &BindingFactorList<C>,
    signature_share: &round2::SignatureShare<C>,
    verifying_share: &keys::VerifyingShare<C>,
    challenge: Challenge<C>,
) -> Result<(), Error<C>> {
    let lambda_i = derive_interpolating_value(&signature_share_identifier, signing_package)?;

    let binding_factor = binding_factor_list
        .get(&signature_share_identifier)
        .ok_or(Error::UnknownIdentifier)?;

    let R_share = signing_package
        .signing_commitment(&signature_share_identifier)
        .ok_or(Error::UnknownIdentifier)?
        .to_group_commitment_share(binding_factor);

    signature_share.verify(
        signature_share_identifier,
        &R_share,
        verifying_share,
        lambda_i,
        &challenge,
    )?;

    Ok(())
}<|MERGE_RESOLUTION|>--- conflicted
+++ resolved
@@ -25,6 +25,7 @@
 use derive_getters::Getters;
 #[cfg(any(test, feature = "test-impl"))]
 use hex::FromHex;
+use keys::PublicKeyPackage;
 use rand_core::{CryptoRng, RngCore};
 use serialization::SerializableScalar;
 use zeroize::Zeroize;
@@ -637,7 +638,6 @@
 }
 /// Optional cheater detection feature
 /// Each share is verified to find the cheater
-#[cfg(feature = "cheater-detection")]
 fn detect_cheater<C: Ciphersuite>(
     group_commitment: &GroupCommitment<C>,
     pubkeys: &keys::PublicKeyPackage<C>,
@@ -661,38 +661,14 @@
             .get(identifier)
             .ok_or(Error::UnknownIdentifier)?;
 
-<<<<<<< HEAD
-        // Compute Lagrange coefficient.
-        let lambda_i = derive_interpolating_value(signature_share_identifier, signing_package)?;
-
-        let binding_factor = binding_factor_list
-            .get(signature_share_identifier)
-            .ok_or(Error::UnknownIdentifier)?;
-
-        // Compute the commitment share.
-        let R_share = signing_package
-            .signing_commitment(signature_share_identifier)
-            .ok_or(Error::UnknownIdentifier)?
-            .to_group_commitment_share(binding_factor);
-
-        // Compute relation values to verify this signature share.
-        <C>::verify_share(
-            group_commitment,
-            signature_share,
-            *signature_share_identifier,
-            &R_share,
-            signer_pubkey,
-            lambda_i,
-            &challenge,
-=======
         verify_signature_share_precomputed(
             *identifier,
             signing_package,
             binding_factor_list,
+            group_commitment,
             signature_share,
             verifying_share,
             challenge,
->>>>>>> ca33dad9
         )?;
     }
 
@@ -715,24 +691,44 @@
     signing_package: &SigningPackage<C>,
     verifying_key: &VerifyingKey<C>,
 ) -> Result<(), Error<C>> {
+    // In order to reuse `pre_aggregate()`, we need to create some "dummy" containers
+    let signature_shares = BTreeMap::from([(identifier, *signature_share)]);
+    let verifying_shares = BTreeMap::from([(identifier, *verifying_share)]);
+    let public_key_package = PublicKeyPackage::new(verifying_shares, *verifying_key);
+
+    let (signing_package, signature_shares, pubkeys) =
+        <C>::pre_aggregate(signing_package, &signature_shares, &public_key_package)?;
+
+    // Extract the processed values back from the "dummy" containers
+    let verifying_share = pubkeys
+        .verifying_shares()
+        .get(&identifier)
+        .expect("pre_aggregate() must keep the identifiers");
+    let verifying_key = pubkeys.verifying_key();
+    let signature_share = signature_shares
+        .get(&identifier)
+        .expect("pre_aggregate() must keep the identifiers");
+
     // Encodes the signing commitment list produced in round one as part of generating [`BindingFactor`], the
     // binding factor.
     let binding_factor_list: BindingFactorList<C> =
-        compute_binding_factor_list(signing_package, verifying_key, &[])?;
+        compute_binding_factor_list(&signing_package, verifying_key, &[])?;
+
     // Compute the group commitment from signing commitments produced in round one.
-    let group_commitment = compute_group_commitment(signing_package, &binding_factor_list)?;
+    let group_commitment = compute_group_commitment(&signing_package, &binding_factor_list)?;
 
     // Compute the per-message challenge.
-    let challenge = crate::challenge::<C>(
-        &group_commitment.to_element(),
+    let challenge = <C>::challenge(
+        &group_commitment.clone().to_element(),
         verifying_key,
         signing_package.message().as_slice(),
     )?;
 
     verify_signature_share_precomputed(
         identifier,
-        signing_package,
+        &signing_package,
         &binding_factor_list,
+        &group_commitment,
         signature_share,
         verifying_share,
         challenge,
@@ -747,6 +743,7 @@
     signature_share_identifier: Identifier<C>,
     signing_package: &SigningPackage<C>,
     binding_factor_list: &BindingFactorList<C>,
+    group_commitment: &GroupCommitment<C>,
     signature_share: &round2::SignatureShare<C>,
     verifying_share: &keys::VerifyingShare<C>,
     challenge: Challenge<C>,
@@ -762,7 +759,10 @@
         .ok_or(Error::UnknownIdentifier)?
         .to_group_commitment_share(binding_factor);
 
-    signature_share.verify(
+    // Compute relation values to verify this signature share.
+    <C>::verify_share(
+        group_commitment,
+        signature_share,
         signature_share_identifier,
         &R_share,
         verifying_share,

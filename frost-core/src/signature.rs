--- conflicted
+++ resolved
@@ -117,22 +117,4 @@
             )
             .finish()
     }
-<<<<<<< HEAD
-}
-=======
-}
-
-// impl<C> FromHex for Signature<C>
-// where
-//     C: Ciphersuite,
-// {
-//     type Error = &'static str;
-
-//     fn from_hex<T: AsRef<[u8]>>(hex: T) -> Result<Self, Self::Error> {
-//         match FromHex::from_hex(hex) {
-//             Ok(bytes) => Self::deserialize(bytes).map_err(|_| "malformed signature encoding"),
-//             Err(_) => Err("invalid hex"),
-//         }
-//     }
-// }
->>>>>>> abc11227
+}
//! An implementation of FROST (Flexible Round-Optimized Schnorr Threshold)
//! signatures.
//!
//! If you are interested in deploying FROST, please do not hesitate to consult the FROST authors.
//!
//! This implementation currently only supports key generation using a central
//! dealer. In the future, we will add support for key generation via a DKG,
//! as specified in the FROST paper.
//!
//! Internally, keygen_with_dealer generates keys using Verifiable Secret
//! Sharing, where shares are generated using Shamir Secret Sharing.

use std::{
    collections::{BTreeMap, HashMap},
    fmt::{self, Debug},
    ops::Index,
};

#[cfg(any(test, feature = "test-impl"))]
use hex::FromHex;

mod identifier;
pub mod keys;
pub mod round1;
pub mod round2;

use crate::{Ciphersuite, Element, Error, Field, Group, Scalar, Signature};

pub use self::identifier::Identifier;

/// The binding factor, also known as _rho_ (ρ)
///
/// Ensures each signature share is strongly bound to a signing set, specific set
/// of commitments, and a specific message.
///
/// <https://github.com/cfrg/draft-irtf-cfrg-frost/blob/master/draft-irtf-cfrg-frost.md>
#[derive(Clone, PartialEq, Eq)]
pub struct BindingFactor<C: Ciphersuite>(Scalar<C>);

impl<C> BindingFactor<C>
where
    C: Ciphersuite,
{
    /// Deserializes [`BindingFactor`] from bytes.
    pub fn from_bytes(
        bytes: <<C::Group as Group>::Field as Field>::Serialization,
    ) -> Result<Self, Error<C>> {
        <<C::Group as Group>::Field>::deserialize(&bytes)
            .map(|scalar| Self(scalar))
            .map_err(|e| e.into())
    }

    /// Serializes [`BindingFactor`] to bytes.
    pub fn to_bytes(&self) -> <<C::Group as Group>::Field as Field>::Serialization {
        <<C::Group as Group>::Field>::serialize(&self.0)
    }
}

impl<C> Debug for BindingFactor<C>
where
    C: Ciphersuite,
{
    fn fmt(&self, f: &mut fmt::Formatter) -> fmt::Result {
        f.debug_tuple("BindingFactor")
            .field(&hex::encode(self.to_bytes()))
            .finish()
    }
}

/// A list of binding factors and their associated identifiers.
#[derive(Clone)]
pub struct BindingFactorList<C: Ciphersuite>(BTreeMap<Identifier<C>, BindingFactor<C>>);

impl<C> BindingFactorList<C>
where
    C: Ciphersuite,
{
    /// Create a new [`BindingFactorList`] from a vector of binding factors.
    #[cfg(feature = "internals")]
    pub fn new(binding_factors: BTreeMap<Identifier<C>, BindingFactor<C>>) -> Self {
        Self(binding_factors)
    }

    /// Return iterator through all factors.
    pub fn iter(&self) -> impl Iterator<Item = (&Identifier<C>, &BindingFactor<C>)> {
        self.0.iter()
    }
}

impl<C> Index<Identifier<C>> for BindingFactorList<C>
where
    C: Ciphersuite,
{
    type Output = BindingFactor<C>;

    // Get the binding factor of a participant in the list.
    //
    // [`binding_factor_for_participant`] in the spec
    //
    // [`binding_factor_for_participant`]: https://www.ietf.org/archive/id/draft-irtf-cfrg-frost-11.html#section-4.3
    fn index(&self, identifier: Identifier<C>) -> &Self::Output {
        &self.0[&identifier]
    }
}

/// [`compute_binding_factors`] in the spec
///
/// [`compute_binding_factors`]: https://www.ietf.org/archive/id/draft-irtf-cfrg-frost-10.html#section-4.4
#[cfg_attr(feature = "internals", visibility::make(pub))]
pub(crate) fn compute_binding_factor_list<C>(
    signing_package: &SigningPackage<C>,
    additional_prefix: &[u8],
) -> BindingFactorList<C>
where
    C: Ciphersuite,
{
    let preimages = signing_package.binding_factor_preimages(additional_prefix);

    BindingFactorList(
        preimages
            .iter()
            .map(|(identifier, preimage)| {
                let binding_factor = C::H1(preimage);
                (*identifier, BindingFactor(binding_factor))
            })
            .collect(),
    )
}

#[cfg(any(test, feature = "test-impl"))]
impl<C> FromHex for BindingFactor<C>
where
    C: Ciphersuite,
{
    type Error = &'static str;

    fn from_hex<T: AsRef<[u8]>>(hex: T) -> Result<Self, Self::Error> {
        let v: Vec<u8> = FromHex::from_hex(hex).map_err(|_| "invalid hex")?;
        match v.try_into() {
            Ok(bytes) => Self::from_bytes(bytes).map_err(|_| "malformed scalar encoding"),
            Err(_) => Err("malformed scalar encoding"),
        }
    }
}

// TODO: pub struct Lagrange<C: Ciphersuite>(Scalar);

/// Generates the lagrange coefficient for the i'th participant.
#[cfg_attr(feature = "internals", visibility::make(pub))]
fn derive_lagrange_coeff<C: Ciphersuite>(
    signer_id: &Identifier<C>,
    signing_package: &SigningPackage<C>,
) -> Result<Scalar<C>, Error<C>> {
    let zero = <<C::Group as Group>::Field>::zero();

    let mut num = <<C::Group as Group>::Field>::one();
    let mut den = <<C::Group as Group>::Field>::one();

    // Ala the sorting of B, just always sort by identifier in ascending order
    //
    // https://github.com/cfrg/draft-irtf-cfrg-frost/blob/master/draft-irtf-cfrg-frost.md#encoding-operations-dep-encoding
    for commitment in signing_package.signing_commitments() {
        if commitment.identifier == *signer_id {
            continue;
        }

        num *= commitment.identifier;

        den *= commitment.identifier - *signer_id;
    }

    if den == zero {
        return Err(Error::DuplicatedShares);
    }

    // TODO(dconnolly): return this error if the inversion result == zero
    let lagrange_coeff = num * <<C::Group as Group>::Field>::invert(&den).unwrap();

    Ok(lagrange_coeff)
}

/// Generated by the coordinator of the signing operation and distributed to
/// each signing party
pub struct SigningPackage<C: Ciphersuite> {
    /// The set of commitments participants published in the first round of the
    /// protocol.
    signing_commitments: HashMap<Identifier<C>, round1::SigningCommitments<C>>,
    /// Message which each participant will sign.
    ///
    /// Each signer should perform protocol-specific verification on the
    /// message.
    message: Vec<u8>,
}

impl<C> SigningPackage<C>
where
    C: Ciphersuite,
{
    /// Create a new `SigingPackage`
    ///
    /// The `signing_commitments` are sorted by participant `identifier`.
    pub fn new(
        signing_commitments: Vec<round1::SigningCommitments<C>>,
        message: Vec<u8>,
    ) -> SigningPackage<C> {
        SigningPackage {
            signing_commitments: signing_commitments
                .into_iter()
                .map(|s| (s.identifier, s))
                .collect(),
            message,
        }
    }

    /// Get a signing commitment by its participant identifier.
    pub fn signing_commitment(&self, identifier: &Identifier<C>) -> round1::SigningCommitments<C> {
        self.signing_commitments[identifier]
    }

    /// Get the signing commitments, sorted by the participant indices
    pub fn signing_commitments(&self) -> Vec<round1::SigningCommitments<C>> {
        let mut signing_commitments: Vec<round1::SigningCommitments<C>> =
            self.signing_commitments.values().cloned().collect();
        signing_commitments.sort_by_key(|a| a.identifier);
        signing_commitments
    }

    /// Get the message to be signed
    pub fn message(&self) -> &Vec<u8> {
        &self.message
    }

    /// Compute the preimages to H3 to compute the per-signer binding factors
    // We separate this out into its own method so it can be tested
    #[cfg_attr(feature = "internals", visibility::make(pub))]
    pub fn binding_factor_preimages(
        &self,
        additional_prefix: &[u8],
    ) -> Vec<(Identifier<C>, Vec<u8>)> {
        let mut binding_factor_input_prefix = vec![];

        binding_factor_input_prefix.extend_from_slice(C::H4(self.message.as_slice()).as_ref());
        binding_factor_input_prefix.extend_from_slice(
            C::H5(&round1::encode_group_commitments(self.signing_commitments())[..]).as_ref(),
        );
        binding_factor_input_prefix.extend_from_slice(additional_prefix);

        self.signing_commitments()
            .iter()
            .map(|c| {
                let mut binding_factor_input = vec![];

                binding_factor_input.extend_from_slice(&binding_factor_input_prefix);
                binding_factor_input.extend_from_slice(c.identifier.serialize().as_ref());
                (c.identifier, binding_factor_input)
            })
            .collect()
    }
}

/// The product of all signers' individual commitments, published as part of the
/// final signature.
#[derive(Clone, PartialEq, Eq)]
pub struct GroupCommitment<C: Ciphersuite>(pub(super) Element<C>);

impl<C> GroupCommitment<C>
where
    C: Ciphersuite,
{
    /// Return the underlying element.
    #[cfg(feature = "internals")]
    pub fn to_element(self) -> <C::Group as Group>::Element {
        self.0
    }
}

// impl<C> Debug for GroupCommitment<C> where C: Ciphersuite {
//     fn fmt(&self, f: &mut fmt::Formatter) -> fmt::Result {
//         f.debug_tuple("GroupCommitment")
//             .field(&hex::encode(self.0.compress().to_bytes()))
//             .finish()
//     }
// }

/// Generates the group commitment which is published as part of the joint
/// Schnorr signature.
///
/// Implements [`compute_group_commitment`] from the spec.
///
/// [`compute_group_commitment`]: https://www.ietf.org/archive/id/draft-irtf-cfrg-frost-10.html#section-4.5
#[cfg_attr(feature = "internals", visibility::make(pub))]
fn compute_group_commitment<C>(
    signing_package: &SigningPackage<C>,
    binding_factor_list: &BindingFactorList<C>,
) -> Result<GroupCommitment<C>, Error>
where
    C: Ciphersuite,
{
<<<<<<< HEAD
    let identity = <C::Group as Group>::identity();
=======
    type Error = Error<C>;

    /// Generates the group commitment which is published as part of the joint
    /// Schnorr signature.
    ///
    /// Implements [`compute_group_commitment`] from the spec.
    ///
    /// [`compute_group_commitment`]: https://www.ietf.org/archive/id/draft-irtf-cfrg-frost-11.html#section-4.5
    fn try_from(signing_package: &SigningPackage<C>) -> Result<GroupCommitment<C>, Error<C>> {
        let binding_factor_list: BindingFactorList<C> = signing_package.into();

        let identity = <C::Group>::identity();
>>>>>>> 9514e768

    let mut group_commitment = <C::Group as Group>::identity();

    // Ala the sorting of B, just always sort by identifier in ascending order
    //
    // https://github.com/cfrg/draft-irtf-cfrg-frost/blob/master/draft-irtf-cfrg-frost.md#encoding-operations-dep-encoding
    for commitment in signing_package.signing_commitments() {
        // The following check prevents a party from accidentally revealing their share.
        // Note that the '&&' operator would be sufficient.
        if identity == commitment.binding.0 || identity == commitment.hiding.0 {
            return Err(Error::IdentityCommitment);
        }

        let binding_factor = binding_factor_list[commitment.identifier].clone();

        group_commitment =
            group_commitment + (commitment.hiding.0 + (commitment.binding.0 * binding_factor.0));
    }

    Ok(GroupCommitment(group_commitment))
}

////////////////////////////////////////////////////////////////////////////////
// Aggregation
////////////////////////////////////////////////////////////////////////////////

/// Verifies each participant's signature share, and if all are valid,
/// aggregates the shares into a signature to publish.
///
/// Resulting signature is compatible with verification of a plain SpendAuth
/// signature.
///
/// This operation is performed by a coordinator that can communicate with all
/// the signing participants before publishing the final signature. The
/// coordinator can be one of the participants or a semi-trusted third party
/// (who is trusted to not perform denial of service attacks, but does not learn
/// any secret information). Note that because the coordinator is trusted to
/// report misbehaving parties in order to avoid publishing an invalid
/// signature, if the coordinator themselves is a signer and misbehaves, they
/// can avoid that step. However, at worst, this results in a denial of
/// service attack due to publishing an invalid signature.
pub fn aggregate<C>(
    signing_package: &SigningPackage<C>,
    signature_shares: &[round2::SignatureShare<C>],
    pubkeys: &keys::PublicKeyPackage<C>,
) -> Result<Signature<C>, Error<C>>
where
    C: Ciphersuite,
{
    // Encodes the signing commitment list produced in round one as part of generating [`BindingFactor`], the
    // binding factor.
    let binding_factor_list: BindingFactorList<C> =
        compute_binding_factor_list(signing_package, &[]);

    // Compute the group commitment from signing commitments produced in round one.
    let group_commitment = compute_group_commitment(signing_package, &binding_factor_list)?;

    // Compute the per-message challenge.
    let challenge = crate::challenge::<C>(
        &group_commitment.0,
        &pubkeys.group_public.element,
        signing_package.message().as_slice(),
    );

    // Verify the signature shares.
    for signature_share in signature_shares {
        // Look up the public key for this signer, where `signer_pubkey` = _G.ScalarBaseMult(s[i])_,
        // and where s[i] is a secret share of the constant term of _f_, the secret polynomial.
        let signer_pubkey = pubkeys
            .signer_pubkeys
            .get(&signature_share.identifier)
            .unwrap();

        // Compute Lagrange coefficient.
        let lambda_i = derive_lagrange_coeff(&signature_share.identifier, signing_package)?;

        let binding_factor = binding_factor_list[signature_share.identifier].clone();

        // Compute the commitment share.
        let R_share = signing_package
            .signing_commitment(&signature_share.identifier)
            .to_group_commitment_share(&binding_factor);

        // Compute relation values to verify this signature share.
        signature_share.verify(&R_share, signer_pubkey, lambda_i, &challenge)?;
    }

    // The aggregation of the signature shares by summing them up, resulting in
    // a plain Schnorr signature.
    //
    // Implements [`aggregate`] from the spec.
    //
    // [`aggregate`]: https://www.ietf.org/archive/id/draft-irtf-cfrg-frost-11.html#section-5.3
    let mut z = <<C::Group as Group>::Field>::zero();

    for signature_share in signature_shares {
        z = z + signature_share.signature.z_share;
    }

    Ok(Signature {
        R: group_commitment.0,
        z,
    })
}<|MERGE_RESOLUTION|>--- conflicted
+++ resolved
@@ -292,26 +292,11 @@
 fn compute_group_commitment<C>(
     signing_package: &SigningPackage<C>,
     binding_factor_list: &BindingFactorList<C>,
-) -> Result<GroupCommitment<C>, Error>
-where
-    C: Ciphersuite,
-{
-<<<<<<< HEAD
+) -> Result<GroupCommitment<C>, Error<C>>
+where
+    C: Ciphersuite,
+{
     let identity = <C::Group as Group>::identity();
-=======
-    type Error = Error<C>;
-
-    /// Generates the group commitment which is published as part of the joint
-    /// Schnorr signature.
-    ///
-    /// Implements [`compute_group_commitment`] from the spec.
-    ///
-    /// [`compute_group_commitment`]: https://www.ietf.org/archive/id/draft-irtf-cfrg-frost-11.html#section-4.5
-    fn try_from(signing_package: &SigningPackage<C>) -> Result<GroupCommitment<C>, Error<C>> {
-        let binding_factor_list: BindingFactorList<C> = signing_package.into();
-
-        let identity = <C::Group>::identity();
->>>>>>> 9514e768
 
     let mut group_commitment = <C::Group as Group>::identity();
 

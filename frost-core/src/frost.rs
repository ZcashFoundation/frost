//! An implementation of FROST (Flexible Round-Optimized Schnorr Threshold)
//! signatures.
//!
//! If you are interested in deploying FROST, please do not hesitate to consult the FROST authors.
//!
//! This implementation currently only supports key generation using a central
//! dealer. In the future, we will add support for key generation via a DKG,
//! as specified in the FROST paper.
//!
//! Internally, keygen_with_dealer generates keys using Verifiable Secret
//! Sharing, where shares are generated using Shamir Secret Sharing.

use std::{
    collections::HashMap,
    convert::TryFrom,
    fmt::{self, Debug},
    ops::Index,
};

use hex::FromHex;

mod identifier;
pub mod keys;
pub mod round1;
pub mod round2;

use crate::{Ciphersuite, Error, Field, Group, Signature};

pub use self::identifier::Identifier;

/// The binding factor, also known as _rho_ (ρ)
///
/// Ensures each signature share is strongly bound to a signing set, specific set
/// of commitments, and a specific message.
///
/// <https://github.com/cfrg/draft-irtf-cfrg-frost/blob/master/draft-irtf-cfrg-frost.md>
#[derive(Clone, PartialEq, Eq)]
pub struct Rho<C: Ciphersuite>(<<C::Group as Group>::Field as Field>::Scalar);

impl<C> Rho<C>
where
    C: Ciphersuite,
{
    /// Deserializes [`Rho`] from bytes.
    pub fn from_bytes(
        bytes: <<C::Group as Group>::Field as Field>::Serialization,
    ) -> Result<Self, Error> {
        <<C::Group as Group>::Field as Field>::deserialize(&bytes).map(|scalar| Self(scalar))
    }

    /// Serializes [`Rho`] to bytes.
    pub fn to_bytes(&self) -> <<C::Group as Group>::Field as Field>::Serialization {
        <<C::Group as Group>::Field as Field>::serialize(&self.0)
    }
}

impl<C> Debug for Rho<C>
where
    C: Ciphersuite,
{
    fn fmt(&self, f: &mut fmt::Formatter) -> fmt::Result {
        f.debug_tuple("Rho")
            .field(&hex::encode(self.to_bytes()))
            .finish()
    }
}

/// A list of binding factors and their associated identifiers.
#[derive(Clone)]
pub struct BindingFactorList<C: Ciphersuite>(Vec<(Identifier<C>, Rho<C>)>);

impl<C> BindingFactorList<C>
where
    C: Ciphersuite,
{
    /// Return iterator through all factors.
    pub fn iter(&self) -> impl Iterator<Item = &(Identifier<C>, Rho<C>)> {
        self.0.iter()
    }
}

impl<C> Index<Identifier<C>> for BindingFactorList<C>
where
    C: Ciphersuite,
{
    type Output = Rho<C>;

    // Get the binding factor of a participant in the list.
    //
    // [`binding_factor_for_participant`] in the spec
    //
    // [`binding_factor_for_participant`]: https://www.ietf.org/archive/id/draft-irtf-cfrg-frost-10.html#section-4.3
    // TODO: switch from Vec to BTreeMap, as this can be made more efficient.
    fn index(&self, identifier: Identifier<C>) -> &Self::Output {
        for (i, factor) in self.0.iter() {
            if *i == identifier {
                return factor;
            }
        }
        // The protocol should abort here, but can we do something nicer than a panic?
        panic!("invalid identifier passed");
    }
}

impl<C> From<&SigningPackage<C>> for BindingFactorList<C>
where
    C: Ciphersuite,
{
    // [`compute_binding_factors`] in the spec
    //
    // [`compute_binding_factors`]: https://www.ietf.org/archive/id/draft-irtf-cfrg-frost-10.html#section-4.4
    fn from(signing_package: &SigningPackage<C>) -> BindingFactorList<C> {
        let preimages = signing_package.rho_preimages();

        BindingFactorList(
            preimages
                .iter()
                .map(|(identifier, preimage)| {
                    let binding_factor = C::H1(preimage);
                    (*identifier, Rho(binding_factor))
                })
                .collect(),
        )
    }
}

impl<C> FromHex for Rho<C>
where
    C: Ciphersuite,
{
    type Error = &'static str;

    fn from_hex<T: AsRef<[u8]>>(hex: T) -> Result<Self, Self::Error> {
        let v: Vec<u8> = FromHex::from_hex(hex).map_err(|_| "invalid hex")?;
        match v.try_into() {
            Ok(bytes) => Self::from_bytes(bytes).map_err(|_| "malformed scalar encoding"),
            Err(_) => Err("malformed scalar encoding"),
        }
    }
}

// TODO: pub struct Lagrange<C: Ciphersuite>(Scalar);

/// Generates the lagrange coefficient for the i'th participant.
fn derive_lagrange_coeff<C: Ciphersuite>(
    signer_id: &Identifier<C>,
    signing_package: &SigningPackage<C>,
) -> Result<<<C::Group as Group>::Field as Field>::Scalar, &'static str> {
<<<<<<< HEAD
=======
    let signer_id_scalar = signer_id.to_scalar()?;

>>>>>>> 2b3b2344
    let zero = <<C::Group as Group>::Field as Field>::zero();

    let mut num = <<C::Group as Group>::Field as Field>::one();
    let mut den = <<C::Group as Group>::Field as Field>::one();

    // Ala the sorting of B, just always sort by identifier in ascending order
    //
    // https://github.com/cfrg/draft-irtf-cfrg-frost/blob/master/draft-irtf-cfrg-frost.md#encoding-operations-dep-encoding
    for commitment in signing_package.signing_commitments() {
        if commitment.identifier == *signer_id {
            continue;
        }

<<<<<<< HEAD
        num *= commitment.identifier;

        den *= commitment.identifier - *signer_id;
=======
        let commitment_id_scalar = commitment.identifier.to_scalar()?;

        num = num * commitment_id_scalar;
        den = den * (commitment_id_scalar - signer_id_scalar);
>>>>>>> 2b3b2344
    }

    if den == zero {
        return Err("Duplicate shares provided");
    }

    // TODO(dconnolly): return this error if the inversion result == zero
    let lagrange_coeff = num * <<C::Group as Group>::Field as Field>::invert(&den).unwrap();

    Ok(lagrange_coeff)
}

/// Generated by the coordinator of the signing operation and distributed to
/// each signing party
pub struct SigningPackage<C: Ciphersuite> {
    /// The set of commitments participants published in the first round of the
    /// protocol.
    signing_commitments: HashMap<Identifier<C>, round1::SigningCommitments<C>>,
    /// Message which each participant will sign.
    ///
    /// Each signer should perform protocol-specific verification on the
    /// message.
    message: Vec<u8>,
}

impl<C> SigningPackage<C>
where
    C: Ciphersuite,
{
    /// Create a new `SigingPackage`
    ///
    /// The `signing_commitments` are sorted by participant `identifier`.
    pub fn new(
        signing_commitments: Vec<round1::SigningCommitments<C>>,
        message: Vec<u8>,
    ) -> SigningPackage<C> {
        SigningPackage {
            signing_commitments: signing_commitments
                .into_iter()
                .map(|s| (s.identifier, s))
                .collect(),
            message,
        }
    }

    /// Get a signing commitment by its participant identifier.
    pub fn signing_commitment(&self, identifier: &Identifier<C>) -> round1::SigningCommitments<C> {
        self.signing_commitments[identifier]
    }

    /// Get the signing commitments, sorted by the participant indices
    pub fn signing_commitments(&self) -> Vec<round1::SigningCommitments<C>> {
        let mut signing_commitments: Vec<round1::SigningCommitments<C>> =
            self.signing_commitments.values().cloned().collect();
        signing_commitments.sort_by_key(|a| a.identifier);
        signing_commitments
    }

    /// Get the message to be signed
    pub fn message(&self) -> &Vec<u8> {
        &self.message
    }

    /// Compute the preimages to H3 to compute the per-signer rhos
    // We separate this out into its own method so it can be tested
    pub fn rho_preimages(&self) -> Vec<(Identifier<C>, Vec<u8>)> {
        let mut rho_input_prefix = vec![];

        rho_input_prefix.extend_from_slice(C::H4(self.message.as_slice()).as_ref());
        rho_input_prefix.extend_from_slice(
            C::H5(&round1::encode_group_commitments(self.signing_commitments())[..]).as_ref(),
        );

        self.signing_commitments()
            .iter()
            .map(|c| {
                let mut rho_input = vec![];

                rho_input.extend_from_slice(&rho_input_prefix);
                rho_input.extend_from_slice(
                    <<C::Group as Group>::Field as Field>::serialize(
                        // unwrap() is OK because this will become infallible after refactoring (#102)
                        &c.identifier.to_scalar().unwrap(),
                    )
                    .as_ref(),
                );
                (c.identifier, rho_input)
            })
            .collect()
    }
}

/// The product of all signers' individual commitments, published as part of the
/// final signature.
#[derive(PartialEq, Eq)]
pub struct GroupCommitment<C: Ciphersuite>(pub(super) <C::Group as Group>::Element);

// impl<C> Debug for GroupCommitment<C> where C: Ciphersuite {
//     fn fmt(&self, f: &mut fmt::Formatter) -> fmt::Result {
//         f.debug_tuple("GroupCommitment")
//             .field(&hex::encode(self.0.compress().to_bytes()))
//             .finish()
//     }
// }

impl<C> TryFrom<&SigningPackage<C>> for GroupCommitment<C>
where
    C: Ciphersuite,
{
    type Error = &'static str;

    /// Generates the group commitment which is published as part of the joint
    /// Schnorr signature.
    ///
    /// Implements [`compute_group_commitment`] from the spec.
    ///
    /// [`compute_group_commitment`]: https://www.ietf.org/archive/id/draft-irtf-cfrg-frost-10.html#section-4.5
    fn try_from(signing_package: &SigningPackage<C>) -> Result<GroupCommitment<C>, &'static str> {
        let binding_factor_list: BindingFactorList<C> = signing_package.into();

        let identity = <C::Group as Group>::identity();

        let mut group_commitment = <C::Group as Group>::identity();

        // Ala the sorting of B, just always sort by identifier in ascending order
        //
        // https://github.com/cfrg/draft-irtf-cfrg-frost/blob/master/draft-irtf-cfrg-frost.md#encoding-operations-dep-encoding
        for commitment in signing_package.signing_commitments() {
            // The following check prevents a party from accidentally revealing their share.
            // Note that the '&&' operator would be sufficient.
            if identity == commitment.binding.0 || identity == commitment.hiding.0 {
                return Err("Commitment equals the identity.");
            }

            let binding_factor = binding_factor_list[commitment.identifier].clone();

            group_commitment = group_commitment
                + (commitment.hiding.0 + (commitment.binding.0 * binding_factor.0));
        }

        Ok(GroupCommitment(group_commitment))
    }
}

////////////////////////////////////////////////////////////////////////////////
// Aggregation
////////////////////////////////////////////////////////////////////////////////

/// Verifies each participant's signature share, and if all are valid,
/// aggregates the shares into a signature to publish.
///
/// Resulting signature is compatible with verification of a plain SpendAuth
/// signature.
///
/// This operation is performed by a coordinator that can communicate with all
/// the signing participants before publishing the final signature. The
/// coordinator can be one of the participants or a semi-trusted third party
/// (who is trusted to not perform denial of service attacks, but does not learn
/// any secret information). Note that because the coordinator is trusted to
/// report misbehaving parties in order to avoid publishing an invalid
/// signature, if the coordinator themselves is a signer and misbehaves, they
/// can avoid that step. However, at worst, this results in a denial of
/// service attack due to publishing an invalid signature.
pub fn aggregate<C>(
    signing_package: &SigningPackage<C>,
    signature_shares: &[round2::SignatureShare<C>],
    pubkeys: &keys::PublicKeyPackage<C>,
) -> Result<Signature<C>, &'static str>
where
    C: Ciphersuite,
{
    // Encodes the signing commitment list produced in round one as part of generating [`Rho`], the
    // binding factor.
    let binding_factor_list: BindingFactorList<C> = signing_package.into();

    // Compute the group commitment from signing commitments produced in round one.
    let group_commitment = GroupCommitment::<C>::try_from(signing_package)?;

    // Compute the per-message challenge.
    let challenge = crate::challenge::<C>(
        &group_commitment.0,
        &pubkeys.group_public.element,
        signing_package.message().as_slice(),
    );

    // Verify the signature shares.
    for signature_share in signature_shares {
        // Look up the public key for this signer, where `signer_pubkey` = _G.ScalarBaseMult(s[i])_,
        // and where s[i] is a secret share of the constant term of _f_, the secret polynomial.
        let signer_pubkey = pubkeys
            .signer_pubkeys
            .get(&signature_share.identifier)
            .unwrap();

        // Compute Lagrange coefficient.
        let lambda_i = derive_lagrange_coeff(&signature_share.identifier, signing_package)?;
<<<<<<< HEAD
=======

        let rho = binding_factor_list[signature_share.identifier].clone();
>>>>>>> 2b3b2344

        // Compute the commitment share.
        let R_share = signing_package
            .signing_commitment(&signature_share.identifier)
            .to_group_commitment_share(&rho);

        // Compute relation values to verify this signature share.
        signature_share.verify(&R_share, signer_pubkey, lambda_i, &challenge)?;
    }

    // The aggregation of the signature shares by summing them up, resulting in
    // a plain Schnorr signature.
    //
    // Implements [`aggregate`] from the spec.
    //
    // [`aggregate`]: https://www.ietf.org/archive/id/draft-irtf-cfrg-frost-10.html#section-5.3
    let mut z = <<C::Group as Group>::Field as Field>::zero();

    for signature_share in signature_shares {
        z = z + signature_share.signature.z_share;
    }

    Ok(Signature {
        R: group_commitment.0,
        z,
    })
}<|MERGE_RESOLUTION|>--- conflicted
+++ resolved
@@ -146,11 +146,6 @@
     signer_id: &Identifier<C>,
     signing_package: &SigningPackage<C>,
 ) -> Result<<<C::Group as Group>::Field as Field>::Scalar, &'static str> {
-<<<<<<< HEAD
-=======
-    let signer_id_scalar = signer_id.to_scalar()?;
-
->>>>>>> 2b3b2344
     let zero = <<C::Group as Group>::Field as Field>::zero();
 
     let mut num = <<C::Group as Group>::Field as Field>::one();
@@ -164,16 +159,9 @@
             continue;
         }
 
-<<<<<<< HEAD
         num *= commitment.identifier;
 
         den *= commitment.identifier - *signer_id;
-=======
-        let commitment_id_scalar = commitment.identifier.to_scalar()?;
-
-        num = num * commitment_id_scalar;
-        den = den * (commitment_id_scalar - signer_id_scalar);
->>>>>>> 2b3b2344
     }
 
     if den == zero {
@@ -254,11 +242,8 @@
 
                 rho_input.extend_from_slice(&rho_input_prefix);
                 rho_input.extend_from_slice(
-                    <<C::Group as Group>::Field as Field>::serialize(
-                        // unwrap() is OK because this will become infallible after refactoring (#102)
-                        &c.identifier.to_scalar().unwrap(),
-                    )
-                    .as_ref(),
+                    <<C::Group as Group>::Field as Field>::serialize(&c.identifier.to_scalar())
+                        .as_ref(),
                 );
                 (c.identifier, rho_input)
             })
@@ -370,11 +355,8 @@
 
         // Compute Lagrange coefficient.
         let lambda_i = derive_lagrange_coeff(&signature_share.identifier, signing_package)?;
-<<<<<<< HEAD
-=======
 
         let rho = binding_factor_list[signature_share.identifier].clone();
->>>>>>> 2b3b2344
 
         // Compute the commitment share.
         let R_share = signing_package

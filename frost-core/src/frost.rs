//! An implementation of FROST (Flexible Round-Optimized Schnorr Threshold)
//! signatures.
//!
//! If you are interested in deploying FROST, please do not hesitate to consult the FROST authors.
//!
//! This implementation currently only supports key generation using a central
//! dealer. In the future, we will add support for key generation via a DKG,
//! as specified in the FROST paper.
//!
//! Internally, keygen_with_dealer generates keys using Verifiable Secret
//! Sharing, where shares are generated using Shamir Secret Sharing.

use std::{
    collections::HashMap,
    convert::TryFrom,
    fmt::{self, Debug},
    ops::Index,
};

use hex::FromHex;

mod identifier;
pub mod keys;
pub mod round1;
pub mod round2;

use crate::{Ciphersuite, Element, Error, Field, Group, Scalar, Signature};

pub use self::identifier::Identifier;

/// The binding factor, also known as _rho_ (ρ)
///
/// Ensures each signature share is strongly bound to a signing set, specific set
/// of commitments, and a specific message.
///
/// <https://github.com/cfrg/draft-irtf-cfrg-frost/blob/master/draft-irtf-cfrg-frost.md>
#[derive(Clone, PartialEq, Eq)]
pub struct Rho<C: Ciphersuite>(Scalar<C>);

impl<C> Rho<C>
where
    C: Ciphersuite,
{
    /// Deserializes [`Rho`] from bytes.
    pub fn from_bytes(
        bytes: <<C::Group as Group>::Field as Field>::Serialization,
    ) -> Result<Self, Error> {
        <<C::Group as Group>::Field>::deserialize(&bytes).map(|scalar| Self(scalar))
    }

    /// Serializes [`Rho`] to bytes.
    pub fn to_bytes(&self) -> <<C::Group as Group>::Field as Field>::Serialization {
        <<C::Group as Group>::Field>::serialize(&self.0)
    }
}

impl<C> Debug for Rho<C>
where
    C: Ciphersuite,
{
    fn fmt(&self, f: &mut fmt::Formatter) -> fmt::Result {
        f.debug_tuple("Rho")
            .field(&hex::encode(self.to_bytes()))
            .finish()
    }
}

/// A list of binding factors and their associated identifiers.
#[derive(Clone)]
pub struct BindingFactorList<C: Ciphersuite>(Vec<(Identifier<C>, Rho<C>)>);

impl<C> BindingFactorList<C>
where
    C: Ciphersuite,
{
    /// Return iterator through all factors.
    pub fn iter(&self) -> impl Iterator<Item = &(Identifier<C>, Rho<C>)> {
        self.0.iter()
    }
}

impl<C> Index<Identifier<C>> for BindingFactorList<C>
where
    C: Ciphersuite,
{
    type Output = Rho<C>;

    // Get the binding factor of a participant in the list.
    //
    // [`binding_factor_for_participant`] in the spec
    //
    // [`binding_factor_for_participant`]: https://www.ietf.org/archive/id/draft-irtf-cfrg-frost-11.html#section-4.3
    // TODO: switch from Vec to BTreeMap, as this can be made more efficient.
    fn index(&self, identifier: Identifier<C>) -> &Self::Output {
        for (i, factor) in self.0.iter() {
            if *i == identifier {
                return factor;
            }
        }
        // The protocol should abort here, but can we do something nicer than a panic?
        panic!("invalid identifier passed");
    }
}

impl<C> From<&SigningPackage<C>> for BindingFactorList<C>
where
    C: Ciphersuite,
{
    // [`compute_binding_factors`] in the spec
    //
    // [`compute_binding_factors`]: https://www.ietf.org/archive/id/draft-irtf-cfrg-frost-11.html#section-4.4
    fn from(signing_package: &SigningPackage<C>) -> BindingFactorList<C> {
        let preimages = signing_package.rho_preimages();

        BindingFactorList(
            preimages
                .iter()
                .map(|(identifier, preimage)| {
                    let binding_factor = C::H1(preimage);
                    (*identifier, Rho(binding_factor))
                })
                .collect(),
        )
    }
}

impl<C> FromHex for Rho<C>
where
    C: Ciphersuite,
{
    type Error = &'static str;

    fn from_hex<T: AsRef<[u8]>>(hex: T) -> Result<Self, Self::Error> {
        let v: Vec<u8> = FromHex::from_hex(hex).map_err(|_| "invalid hex")?;
        match v.try_into() {
            Ok(bytes) => Self::from_bytes(bytes).map_err(|_| "malformed scalar encoding"),
            Err(_) => Err("malformed scalar encoding"),
        }
    }
}

// TODO: pub struct Lagrange<C: Ciphersuite>(Scalar);

/// Generates the lagrange coefficient for the i'th participant.
fn derive_lagrange_coeff<C: Ciphersuite>(
    signer_id: &Identifier<C>,
    signing_package: &SigningPackage<C>,
<<<<<<< HEAD
) -> Result<Scalar<C>, &'static str> {
    let zero = <<C::Group as Group>::Field>::zero();

    let mut num = <<C::Group as Group>::Field>::one();
    let mut den = <<C::Group as Group>::Field>::one();
=======
) -> Result<<<C::Group as Group>::Field as Field>::Scalar, &'static str> {
    let zero = <<C::Group as Group>::Field as Field>::zero();

    let mut num = <<C::Group as Group>::Field as Field>::one();
    let mut den = <<C::Group as Group>::Field as Field>::one();
>>>>>>> 255d7904

    // Ala the sorting of B, just always sort by identifier in ascending order
    //
    // https://github.com/cfrg/draft-irtf-cfrg-frost/blob/master/draft-irtf-cfrg-frost.md#encoding-operations-dep-encoding
    for commitment in signing_package.signing_commitments() {
        if commitment.identifier == *signer_id {
            continue;
        }

        num *= commitment.identifier;

        den *= commitment.identifier - *signer_id;
    }

    if den == zero {
        return Err("Duplicate shares provided");
    }

    // TODO(dconnolly): return this error if the inversion result == zero
    let lagrange_coeff = num * <<C::Group as Group>::Field>::invert(&den).unwrap();

    Ok(lagrange_coeff)
}

/// Generated by the coordinator of the signing operation and distributed to
/// each signing party
pub struct SigningPackage<C: Ciphersuite> {
    /// The set of commitments participants published in the first round of the
    /// protocol.
    signing_commitments: HashMap<Identifier<C>, round1::SigningCommitments<C>>,
    /// Message which each participant will sign.
    ///
    /// Each signer should perform protocol-specific verification on the
    /// message.
    message: Vec<u8>,
}

impl<C> SigningPackage<C>
where
    C: Ciphersuite,
{
    /// Create a new `SigingPackage`
    ///
    /// The `signing_commitments` are sorted by participant `identifier`.
    pub fn new(
        signing_commitments: Vec<round1::SigningCommitments<C>>,
        message: Vec<u8>,
    ) -> SigningPackage<C> {
        SigningPackage {
            signing_commitments: signing_commitments
                .into_iter()
                .map(|s| (s.identifier, s))
                .collect(),
            message,
        }
    }

    /// Get a signing commitment by its participant identifier.
    pub fn signing_commitment(&self, identifier: &Identifier<C>) -> round1::SigningCommitments<C> {
        self.signing_commitments[identifier]
    }

    /// Get the signing commitments, sorted by the participant indices
    pub fn signing_commitments(&self) -> Vec<round1::SigningCommitments<C>> {
        let mut signing_commitments: Vec<round1::SigningCommitments<C>> =
            self.signing_commitments.values().cloned().collect();
        signing_commitments.sort_by_key(|a| a.identifier);
        signing_commitments
    }

    /// Get the message to be signed
    pub fn message(&self) -> &Vec<u8> {
        &self.message
    }

    /// Compute the preimages to H3 to compute the per-signer rhos
    // We separate this out into its own method so it can be tested
    pub fn rho_preimages(&self) -> Vec<(Identifier<C>, Vec<u8>)> {
        let mut rho_input_prefix = vec![];

        rho_input_prefix.extend_from_slice(C::H4(self.message.as_slice()).as_ref());
        rho_input_prefix.extend_from_slice(
            C::H5(&round1::encode_group_commitments(self.signing_commitments())[..]).as_ref(),
        );

        self.signing_commitments()
            .iter()
            .map(|c| {
                let mut rho_input = vec![];

                rho_input.extend_from_slice(&rho_input_prefix);
                rho_input.extend_from_slice(c.identifier.serialize().as_ref());
                (c.identifier, rho_input)
            })
            .collect()
    }
}

/// The product of all signers' individual commitments, published as part of the
/// final signature.
#[derive(PartialEq, Eq)]
pub struct GroupCommitment<C: Ciphersuite>(pub(super) Element<C>);

// impl<C> Debug for GroupCommitment<C> where C: Ciphersuite {
//     fn fmt(&self, f: &mut fmt::Formatter) -> fmt::Result {
//         f.debug_tuple("GroupCommitment")
//             .field(&hex::encode(self.0.compress().to_bytes()))
//             .finish()
//     }
// }

impl<C> TryFrom<&SigningPackage<C>> for GroupCommitment<C>
where
    C: Ciphersuite,
{
    type Error = &'static str;

    /// Generates the group commitment which is published as part of the joint
    /// Schnorr signature.
    ///
    /// Implements [`compute_group_commitment`] from the spec.
    ///
    /// [`compute_group_commitment`]: https://www.ietf.org/archive/id/draft-irtf-cfrg-frost-11.html#section-4.5
    fn try_from(signing_package: &SigningPackage<C>) -> Result<GroupCommitment<C>, &'static str> {
        let binding_factor_list: BindingFactorList<C> = signing_package.into();

        let identity = <C::Group>::identity();

        let mut group_commitment = <C::Group>::identity();

        // Ala the sorting of B, just always sort by identifier in ascending order
        //
        // https://github.com/cfrg/draft-irtf-cfrg-frost/blob/master/draft-irtf-cfrg-frost.md#encoding-operations-dep-encoding
        for commitment in signing_package.signing_commitments() {
            // The following check prevents a party from accidentally revealing their share.
            // Note that the '&&' operator would be sufficient.
            if identity == commitment.binding.0 || identity == commitment.hiding.0 {
                return Err("Commitment equals the identity.");
            }

            let binding_factor = binding_factor_list[commitment.identifier].clone();

            group_commitment = group_commitment
                + (commitment.hiding.0 + (commitment.binding.0 * binding_factor.0));
        }

        Ok(GroupCommitment(group_commitment))
    }
}

////////////////////////////////////////////////////////////////////////////////
// Aggregation
////////////////////////////////////////////////////////////////////////////////

/// Verifies each participant's signature share, and if all are valid,
/// aggregates the shares into a signature to publish.
///
/// Resulting signature is compatible with verification of a plain SpendAuth
/// signature.
///
/// This operation is performed by a coordinator that can communicate with all
/// the signing participants before publishing the final signature. The
/// coordinator can be one of the participants or a semi-trusted third party
/// (who is trusted to not perform denial of service attacks, but does not learn
/// any secret information). Note that because the coordinator is trusted to
/// report misbehaving parties in order to avoid publishing an invalid
/// signature, if the coordinator themselves is a signer and misbehaves, they
/// can avoid that step. However, at worst, this results in a denial of
/// service attack due to publishing an invalid signature.
pub fn aggregate<C>(
    signing_package: &SigningPackage<C>,
    signature_shares: &[round2::SignatureShare<C>],
    pubkeys: &keys::PublicKeyPackage<C>,
) -> Result<Signature<C>, &'static str>
where
    C: Ciphersuite,
{
    // Encodes the signing commitment list produced in round one as part of generating [`Rho`], the
    // binding factor.
    let binding_factor_list: BindingFactorList<C> = signing_package.into();

    // Compute the group commitment from signing commitments produced in round one.
    let group_commitment = GroupCommitment::<C>::try_from(signing_package)?;

    // Compute the per-message challenge.
    let challenge = crate::challenge::<C>(
        &group_commitment.0,
        &pubkeys.group_public.element,
        signing_package.message().as_slice(),
    );

    // Verify the signature shares.
    for signature_share in signature_shares {
        // Look up the public key for this signer, where `signer_pubkey` = _G.ScalarBaseMult(s[i])_,
        // and where s[i] is a secret share of the constant term of _f_, the secret polynomial.
        let signer_pubkey = pubkeys
            .signer_pubkeys
            .get(&signature_share.identifier)
            .unwrap();

        // Compute Lagrange coefficient.
        let lambda_i = derive_lagrange_coeff(&signature_share.identifier, signing_package)?;

        let rho = binding_factor_list[signature_share.identifier].clone();

        // Compute the commitment share.
        let R_share = signing_package
            .signing_commitment(&signature_share.identifier)
            .to_group_commitment_share(&rho);

        // Compute relation values to verify this signature share.
        signature_share.verify(&R_share, signer_pubkey, lambda_i, &challenge)?;
    }

    // The aggregation of the signature shares by summing them up, resulting in
    // a plain Schnorr signature.
    //
    // Implements [`aggregate`] from the spec.
    //
<<<<<<< HEAD
    // [`aggregate`]: https://www.ietf.org/archive/id/draft-irtf-cfrg-frost-10.html#section-5.3
    let mut z = <<C::Group as Group>::Field>::zero();
=======
    // [`aggregate`]: https://www.ietf.org/archive/id/draft-irtf-cfrg-frost-11.html#section-5.3
    let mut z = <<C::Group as Group>::Field as Field>::zero();
>>>>>>> 255d7904

    for signature_share in signature_shares {
        z = z + signature_share.signature.z_share;
    }

    Ok(Signature {
        R: group_commitment.0,
        z,
    })
}<|MERGE_RESOLUTION|>--- conflicted
+++ resolved
@@ -145,19 +145,11 @@
 fn derive_lagrange_coeff<C: Ciphersuite>(
     signer_id: &Identifier<C>,
     signing_package: &SigningPackage<C>,
-<<<<<<< HEAD
 ) -> Result<Scalar<C>, &'static str> {
     let zero = <<C::Group as Group>::Field>::zero();
 
     let mut num = <<C::Group as Group>::Field>::one();
     let mut den = <<C::Group as Group>::Field>::one();
-=======
-) -> Result<<<C::Group as Group>::Field as Field>::Scalar, &'static str> {
-    let zero = <<C::Group as Group>::Field as Field>::zero();
-
-    let mut num = <<C::Group as Group>::Field as Field>::one();
-    let mut den = <<C::Group as Group>::Field as Field>::one();
->>>>>>> 255d7904
 
     // Ala the sorting of B, just always sort by identifier in ascending order
     //
@@ -377,13 +369,8 @@
     //
     // Implements [`aggregate`] from the spec.
     //
-<<<<<<< HEAD
     // [`aggregate`]: https://www.ietf.org/archive/id/draft-irtf-cfrg-frost-10.html#section-5.3
     let mut z = <<C::Group as Group>::Field>::zero();
-=======
-    // [`aggregate`]: https://www.ietf.org/archive/id/draft-irtf-cfrg-frost-11.html#section-5.3
-    let mut z = <<C::Group as Group>::Field as Field>::zero();
->>>>>>> 255d7904
 
     for signature_share in signature_shares {
         z = z + signature_share.signature.z_share;

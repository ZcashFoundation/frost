//! An implementation of FROST (Flexible Round-Optimized Schnorr Threshold)
//! signatures.
//!
//! If you are interested in deploying FROST, please do not hesitate to consult the FROST authors.
//!
//! This implementation currently only supports key generation using a central
//! dealer. In the future, we will add support for key generation via a DKG,
//! as specified in the FROST paper.
//!
//! Internally, keygen_with_dealer generates keys using Verifiable Secret
//! Sharing, where shares are generated using Shamir Secret Sharing.

use std::{
    collections::{BTreeMap, HashMap},
    fmt::{self, Debug},
    ops::Index,
};

#[cfg(any(test, feature = "test-impl"))]
use hex::FromHex;

mod identifier;
pub mod keys;
pub mod round1;
pub mod round2;

use crate::{Ciphersuite, Element, Error, Field, Group, Scalar, Signature};

pub use self::identifier::Identifier;

/// The binding factor, also known as _rho_ (ρ)
///
/// Ensures each signature share is strongly bound to a signing set, specific set
/// of commitments, and a specific message.
///
/// <https://github.com/cfrg/draft-irtf-cfrg-frost/blob/master/draft-irtf-cfrg-frost.md>
#[derive(Clone, PartialEq, Eq)]
pub struct BindingFactor<C: Ciphersuite>(Scalar<C>);

impl<C> BindingFactor<C>
where
    C: Ciphersuite,
{
    /// Deserializes [`BindingFactor`] from bytes.
    pub fn from_bytes(
        bytes: <<C::Group as Group>::Field as Field>::Serialization,
    ) -> Result<Self, Error<C>> {
        <<C::Group as Group>::Field>::deserialize(&bytes)
            .map(|scalar| Self(scalar))
            .map_err(|e| e.into())
    }

    /// Serializes [`BindingFactor`] to bytes.
    pub fn to_bytes(&self) -> <<C::Group as Group>::Field as Field>::Serialization {
        <<C::Group as Group>::Field>::serialize(&self.0)
    }
}

impl<C> Debug for BindingFactor<C>
where
    C: Ciphersuite,
{
    fn fmt(&self, f: &mut fmt::Formatter) -> fmt::Result {
        f.debug_tuple("BindingFactor")
            .field(&hex::encode(self.to_bytes()))
            .finish()
    }
}

/// A list of binding factors and their associated identifiers.
#[derive(Clone)]
pub struct BindingFactorList<C: Ciphersuite>(BTreeMap<Identifier<C>, BindingFactor<C>>);

impl<C> BindingFactorList<C>
where
    C: Ciphersuite,
{
    /// Create a new [`BindingFactorList`] from a vector of binding factors.
    #[cfg(feature = "internals")]
    pub fn new(binding_factors: BTreeMap<Identifier<C>, BindingFactor<C>>) -> Self {
        Self(binding_factors)
    }

    /// Return iterator through all factors.
    pub fn iter(&self) -> impl Iterator<Item = (&Identifier<C>, &BindingFactor<C>)> {
        self.0.iter()
    }
}

impl<C> Index<Identifier<C>> for BindingFactorList<C>
where
    C: Ciphersuite,
{
    type Output = BindingFactor<C>;

    // Get the binding factor of a participant in the list.
    //
    // [`binding_factor_for_participant`] in the spec
    //
    // [`binding_factor_for_participant`]: https://www.ietf.org/archive/id/draft-irtf-cfrg-frost-11.html#section-4.3
    fn index(&self, identifier: Identifier<C>) -> &Self::Output {
        &self.0[&identifier]
    }
}

/// [`compute_binding_factors`] in the spec
///
/// [`compute_binding_factors`]: https://www.ietf.org/archive/id/draft-irtf-cfrg-frost-10.html#section-4.4
#[cfg_attr(feature = "internals", visibility::make(pub))]
pub(crate) fn compute_binding_factor_list<C>(
    signing_package: &SigningPackage<C>,
    additional_prefix: &[u8],
) -> BindingFactorList<C>
where
    C: Ciphersuite,
{
    let preimages = signing_package.binding_factor_preimages(additional_prefix);

    BindingFactorList(
        preimages
            .iter()
            .map(|(identifier, preimage)| {
                let binding_factor = C::H1(preimage);
                (*identifier, BindingFactor(binding_factor))
            })
            .collect(),
    )
}

#[cfg(any(test, feature = "test-impl"))]
impl<C> FromHex for BindingFactor<C>
where
    C: Ciphersuite,
{
    type Error = &'static str;

    fn from_hex<T: AsRef<[u8]>>(hex: T) -> Result<Self, Self::Error> {
        let v: Vec<u8> = FromHex::from_hex(hex).map_err(|_| "invalid hex")?;
        match v.try_into() {
            Ok(bytes) => Self::from_bytes(bytes).map_err(|_| "malformed scalar encoding"),
            Err(_) => Err("malformed scalar encoding"),
        }
    }
}

// TODO: pub struct Lagrange<C: Ciphersuite>(Scalar);

/// Generates the lagrange coefficient for the i'th participant.
#[cfg_attr(feature = "internals", visibility::make(pub))]
fn derive_lagrange_coeff<C: Ciphersuite>(
    signer_id: &Identifier<C>,
    signing_package: &SigningPackage<C>,
) -> Result<Scalar<C>, Error<C>> {
    let zero = <<C::Group as Group>::Field>::zero();

    let mut num = <<C::Group as Group>::Field>::one();
    let mut den = <<C::Group as Group>::Field>::one();

    // Ala the sorting of B, just always sort by identifier in ascending order
    //
    // https://github.com/cfrg/draft-irtf-cfrg-frost/blob/master/draft-irtf-cfrg-frost.md#encoding-operations-dep-encoding
    for commitment in signing_package.signing_commitments() {
        if commitment.identifier == *signer_id {
            continue;
        }

        num *= commitment.identifier;

        den *= commitment.identifier - *signer_id;
    }

    if den == zero {
        return Err(Error::DuplicatedShares);
    }

    // TODO(dconnolly): return this error if the inversion result == zero
    let lagrange_coeff = num * <<C::Group as Group>::Field>::invert(&den).unwrap();

    Ok(lagrange_coeff)
}

/// Generated by the coordinator of the signing operation and distributed to
/// each signing party
pub struct SigningPackage<C: Ciphersuite> {
    /// The set of commitments participants published in the first round of the
    /// protocol.
    signing_commitments: HashMap<Identifier<C>, round1::SigningCommitments<C>>,
    /// Message which each participant will sign.
    ///
    /// Each signer should perform protocol-specific verification on the
    /// message.
    message: Vec<u8>,
}

impl<C> SigningPackage<C>
where
    C: Ciphersuite,
{
    /// Create a new `SigingPackage`
    ///
    /// The `signing_commitments` are sorted by participant `identifier`.
    pub fn new(
        signing_commitments: Vec<round1::SigningCommitments<C>>,
        message: Vec<u8>,
    ) -> SigningPackage<C> {
        SigningPackage {
            signing_commitments: signing_commitments
                .into_iter()
                .map(|s| (s.identifier, s))
                .collect(),
            message,
        }
    }

    /// Get a signing commitment by its participant identifier.
    pub fn signing_commitment(&self, identifier: &Identifier<C>) -> round1::SigningCommitments<C> {
        self.signing_commitments[identifier]
    }

    /// Get the signing commitments, sorted by the participant indices
    pub fn signing_commitments(&self) -> Vec<round1::SigningCommitments<C>> {
        let mut signing_commitments: Vec<round1::SigningCommitments<C>> =
            self.signing_commitments.values().cloned().collect();
        signing_commitments.sort_by_key(|a| a.identifier);
        signing_commitments
    }

    /// Get the message to be signed
    pub fn message(&self) -> &Vec<u8> {
        &self.message
    }

    /// Compute the preimages to H1 to compute the per-signer binding factors
    // We separate this out into its own method so it can be tested
    #[cfg_attr(feature = "internals", visibility::make(pub))]
    pub fn binding_factor_preimages(
        &self,
        additional_prefix: &[u8],
    ) -> Vec<(Identifier<C>, Vec<u8>)> {
        let mut binding_factor_input_prefix = vec![];

        binding_factor_input_prefix.extend_from_slice(C::H4(self.message.as_slice()).as_ref());
        binding_factor_input_prefix.extend_from_slice(
            C::H5(&round1::encode_group_commitments(self.signing_commitments())[..]).as_ref(),
        );
        binding_factor_input_prefix.extend_from_slice(additional_prefix);

        self.signing_commitments()
            .iter()
            .map(|c| {
                let mut binding_factor_input = vec![];

                binding_factor_input.extend_from_slice(&binding_factor_input_prefix);
                binding_factor_input.extend_from_slice(c.identifier.serialize().as_ref());
                (c.identifier, binding_factor_input)
            })
            .collect()
    }
}

/// The product of all signers' individual commitments, published as part of the
/// final signature.
#[derive(Clone, PartialEq, Eq)]
pub struct GroupCommitment<C: Ciphersuite>(pub(super) Element<C>);

impl<C> GroupCommitment<C>
where
    C: Ciphersuite,
{
    /// Return the underlying element.
    #[cfg(feature = "internals")]
    pub fn to_element(self) -> <C::Group as Group>::Element {
        self.0
    }
}

// impl<C> Debug for GroupCommitment<C> where C: Ciphersuite {
//     fn fmt(&self, f: &mut fmt::Formatter) -> fmt::Result {
//         f.debug_tuple("GroupCommitment")
//             .field(&hex::encode(self.0.compress().to_bytes()))
//             .finish()
//     }
// }

/// Generates the group commitment which is published as part of the joint
/// Schnorr signature.
///
/// Implements [`compute_group_commitment`] from the spec.
///
/// [`compute_group_commitment`]: https://www.ietf.org/archive/id/draft-irtf-cfrg-frost-10.html#section-4.5
#[cfg_attr(feature = "internals", visibility::make(pub))]
fn compute_group_commitment<C>(
    signing_package: &SigningPackage<C>,
    binding_factor_list: &BindingFactorList<C>,
) -> Result<GroupCommitment<C>, Error<C>>
where
    C: Ciphersuite,
{
    let identity = <C::Group as Group>::identity();

    let mut group_commitment = <C::Group as Group>::identity();

    // Ala the sorting of B, just always sort by identifier in ascending order
    //
    // https://github.com/cfrg/draft-irtf-cfrg-frost/blob/master/draft-irtf-cfrg-frost.md#encoding-operations-dep-encoding
    for commitment in signing_package.signing_commitments() {
        // The following check prevents a party from accidentally revealing their share.
        // Note that the '&&' operator would be sufficient.
        if identity == commitment.binding.0 || identity == commitment.hiding.0 {
            return Err(Error::IdentityCommitment);
        }

        let binding_factor = binding_factor_list[commitment.identifier].clone();

        group_commitment =
            group_commitment + (commitment.hiding.0 + (commitment.binding.0 * binding_factor.0));
    }

    Ok(GroupCommitment(group_commitment))
}

////////////////////////////////////////////////////////////////////////////////
// Aggregation
////////////////////////////////////////////////////////////////////////////////

/// Verifies each participant's signature share, and if all are valid,
/// aggregates the shares into a signature to publish.
///
/// Resulting signature is compatible with verification of a plain SpendAuth
/// signature.
///
/// This operation is performed by a coordinator that can communicate with all
/// the signing participants before publishing the final signature. The
/// coordinator can be one of the participants or a semi-trusted third party
/// (who is trusted to not perform denial of service attacks, but does not learn
/// any secret information). Note that because the coordinator is trusted to
/// report misbehaving parties in order to avoid publishing an invalid
/// signature, if the coordinator themselves is a signer and misbehaves, they
/// can avoid that step. However, at worst, this results in a denial of
/// service attack due to publishing an invalid signature.
pub fn aggregate<C>(
    signing_package: &SigningPackage<C>,
    signature_shares: &[round2::SignatureShare<C>],
    pubkeys: &keys::PublicKeyPackage<C>,
) -> Result<Signature<C>, Error<C>>
where
    C: Ciphersuite,
{
<<<<<<< HEAD
=======
    // Encodes the signing commitment list produced in round one as part of generating [`BindingFactor`], the
    // binding factor.
    let binding_factor_list: BindingFactorList<C> =
        compute_binding_factor_list(signing_package, &[]);

>>>>>>> ffe5c57a
    // Compute the group commitment from signing commitments produced in round one.
    let group_commitment = compute_group_commitment(signing_package, &binding_factor_list)?;

    // The aggregation of the signature shares by summing them up, resulting in
    // a plain Schnorr signature.
    //
    // Implements [`aggregate`] from the spec.
    //
    // [`aggregate`]: https://www.ietf.org/archive/id/draft-irtf-cfrg-frost-11.html#section-5.3
    let mut z = <<C::Group as Group>::Field>::zero();

    for signature_share in signature_shares {
        z = z + signature_share.signature.z_share;
    }

    let signature = Signature {
        R: group_commitment.0,
        z,
    };

    // Verify the aggregate signature
    let verification_result = pubkeys
        .group_public
        .verify(signing_package.message(), &signature);

    // If verification failed; verify each share to find the cheater.
    // This approach is more efficient since we don't need to verificate all shares
    // if the aggregate signature is valid (which should be the common case).
    if let Err(err) = verification_result {
        // Encodes the signing commitment list produced in round one as part of generating [`BindingFactor`], the
        // binding factor.
        let binding_factor_list: BindingFactorList<C> = signing_package.into();

        // Compute the per-message challenge.
        let challenge = crate::challenge::<C>(
            &group_commitment.0,
            &pubkeys.group_public.element,
            signing_package.message().as_slice(),
        );

        // Verify the signature shares.
        for signature_share in signature_shares {
            // Look up the public key for this signer, where `signer_pubkey` = _G.ScalarBaseMult(s[i])_,
            // and where s[i] is a secret share of the constant term of _f_, the secret polynomial.
            let signer_pubkey = pubkeys
                .signer_pubkeys
                .get(&signature_share.identifier)
                .unwrap();

            // Compute Lagrange coefficient.
            let lambda_i = derive_lagrange_coeff(&signature_share.identifier, signing_package)?;

            let binding_factor = binding_factor_list[signature_share.identifier].clone();

            // Compute the commitment share.
            let R_share = signing_package
                .signing_commitment(&signature_share.identifier)
                .to_group_commitment_share(&binding_factor);

            // Compute relation values to verify this signature share.
            signature_share.verify(&R_share, signer_pubkey, lambda_i, &challenge)?;
        }

        // We should never reach here; but we return the verification error to be safe.
        return Err(err);
    }

    Ok(signature)
}<|MERGE_RESOLUTION|>--- conflicted
+++ resolved
@@ -346,14 +346,11 @@
 where
     C: Ciphersuite,
 {
-<<<<<<< HEAD
-=======
     // Encodes the signing commitment list produced in round one as part of generating [`BindingFactor`], the
     // binding factor.
     let binding_factor_list: BindingFactorList<C> =
         compute_binding_factor_list(signing_package, &[]);
 
->>>>>>> ffe5c57a
     // Compute the group commitment from signing commitments produced in round one.
     let group_commitment = compute_group_commitment(signing_package, &binding_factor_list)?;
 

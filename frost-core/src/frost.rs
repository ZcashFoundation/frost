--- conflicted
+++ resolved
@@ -157,16 +157,8 @@
     let mut num = <<C::Group as Group>::Field>::one();
     let mut den = <<C::Group as Group>::Field>::one();
 
-<<<<<<< HEAD
-    for commitment in signing_package.signing_commitments().values() {
-        if commitment.identifier == *signer_id {
-=======
-    // Ala the sorting of B, just always sort by identifier in ascending order
-    //
-    // https://github.com/cfrg/draft-irtf-cfrg-frost/blob/master/draft-irtf-cfrg-frost.md#encoding-operations-dep-encoding
     for commitment_identifier in signing_package.signing_commitments().keys() {
         if *commitment_identifier == *signer_id {
->>>>>>> b2c605aa
             continue;
         }
 

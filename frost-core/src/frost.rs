--- conflicted
+++ resolved
@@ -238,19 +238,11 @@
         self.signing_commitments()
             .iter()
             .map(|c| {
-<<<<<<< HEAD
                 let mut binding_factor_input = vec![];
 
                 binding_factor_input.extend_from_slice(&binding_factor_input_prefix);
                 binding_factor_input.extend_from_slice(c.identifier.serialize().as_ref());
                 (c.identifier, binding_factor_input)
-=======
-                let mut rho_input = vec![];
-
-                rho_input.extend_from_slice(&rho_input_prefix);
-                rho_input.extend_from_slice(c.identifier.serialize().as_ref());
-                (c.identifier, rho_input)
->>>>>>> 255d7904
             })
             .collect()
     }

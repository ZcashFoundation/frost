[package]
name = "frost-core"
edition = "2021"
# When releasing to crates.io:
# - Update CHANGELOG.md
# - Create git tag.
version = "1.0.0"
authors = [
    "Deirdre Connolly <durumcrustulum@gmail.com>",
    "Chelsea Komlo <me@chelseakomlo.com>",
    "Conrado Gouvea <conradoplg@gmail.com>",
]
readme = "README.md"
license = "MIT OR Apache-2.0"
repository = "https://github.com/ZcashFoundation/frost"
categories = ["cryptography"]
keywords = ["cryptography", "crypto", "threshold", "signature", "schnorr"]
description = "Types and traits to support implementing Flexible Round-Optimized Schnorr Threshold signature schemes (FROST)."

[package.metadata.docs.rs]
features = ["serde"]
rustdoc-args = ["--cfg", "docsrs"]

[dependencies]
byteorder = { version = "1.4", default-features = false }
const-crc32 = { version = "1.2.0", package = "const-crc32-nostd" }
document-features = "0.2.7"
debugless-unwrap = "0.0.4"
derive-getters = "0.4.0"
hex = { version  = "0.4.3", default-features = false, features = ["alloc"] }
postcard = { version = "1.0.0", features = ["alloc"], optional = true }
rand_core = { version = "0.6", default-features = false }
serde = { version = "1.0.160", default-features = false, features = ["derive"], optional = true }
serdect = { version = "0.2.0", optional = true }
<<<<<<< HEAD
thiserror-nostd-notrait = { version = "1.0", default-features = false }
thiserror = { version = "1.0", default-features = false, optional = true }
=======
thiserror = "1.0.29"
>>>>>>> 36fbf541
visibility = "0.1.0"
zeroize = { version = "1.5.4", default-features = false, features = ["derive"] }
itertools = { version = "0.13.0", default-features = false }

# Test dependencies used with the test-impl feature
proptest = { version = "1.0", optional = true }
serde_json = { version = "1.0", optional = true }
criterion = { version = "0.5", optional = true }

[dev-dependencies]
lazy_static = "1.4"
proptest = "1.0"
rand = "0.8"
rand_chacha = "0.3"
serde_json = "1.0"

[features]
default = ["serialization", "cheater-detection", "std"]
#! ## Features
## Enable standard library support.
std = ["dep:thiserror"]
## Expose internal types, which do not have SemVer guarantees. This is an advanced
## feature which can be useful if you need to build a modified version of FROST.
## The docs won't list them, you will need to check the source code.
internals = []
## Enable `serde` support for types that need to be communicated. You
## can use `serde` to serialize structs with any encoder that supports
## `serde` (e.g. JSON with `serde_json`).
serde = ["dep:serde", "dep:serdect"]
serialization = ["serde", "dep:postcard"]
# Exposes ciphersuite-generic tests for other crates to use
test-impl = ["dep:proptest", "dep:serde_json", "dep:criterion"]
# Enable cheater detection
cheater-detection = []

[lib]
bench = false<|MERGE_RESOLUTION|>--- conflicted
+++ resolved
@@ -32,12 +32,8 @@
 rand_core = { version = "0.6", default-features = false }
 serde = { version = "1.0.160", default-features = false, features = ["derive"], optional = true }
 serdect = { version = "0.2.0", optional = true }
-<<<<<<< HEAD
-thiserror-nostd-notrait = { version = "1.0", default-features = false }
-thiserror = { version = "1.0", default-features = false, optional = true }
-=======
-thiserror = "1.0.29"
->>>>>>> 36fbf541
+thiserror-nostd-notrait = { version = "1.0.29", default-features = false }
+thiserror = { version = "1.0.29", default-features = false, optional = true }
 visibility = "0.1.0"
 zeroize = { version = "1.5.4", default-features = false, features = ["derive"] }
 itertools = { version = "0.13.0", default-features = false }

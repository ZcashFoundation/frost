--- conflicted
+++ resolved
@@ -26,29 +26,17 @@
 const-crc32 = { version = "1.2.0", package = "const-crc32-nostd" }
 document-features = "0.2.7"
 debugless-unwrap = "0.0.4"
-<<<<<<< HEAD
-derive-getters = "0.3.0"
+derive-getters = "0.4.0"
 hex = { version  = "0.4.3", default-features = false, features = ["alloc"] }
 postcard = { version = "1.0.0", features = ["alloc"], optional = true }
 rand_core = { version = "0.6", default-features = false }
 serde = { version = "1.0.160", default-features = false, features = ["derive"], optional = true }
-=======
-derive-getters = "0.4.0"
-hex = "0.4.3"
-postcard = { version = "1.0.0", features = ["use-std"], optional = true }
-rand_core = "0.6"
-serde = { version = "1.0.160", features = ["derive"], optional = true }
->>>>>>> 3ebe7a1c
 serdect = { version = "0.2.0", optional = true }
 thiserror-nostd-notrait = { version = "1.0", default-features = false }
 thiserror = { version = "1.0", default-features = false, optional = true }
 visibility = "0.1.0"
 zeroize = { version = "1.5.4", default-features = false, features = ["derive"] }
-<<<<<<< HEAD
-itertools = { version = "0.12.0", default-features = false }
-=======
-itertools = "0.13.0"
->>>>>>> 3ebe7a1c
+itertools = { version = "0.13.0", default-features = false }
 
 # Test dependencies used with the test-impl feature
 proptest = { version = "1.0", optional = true }

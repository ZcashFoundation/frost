--- conflicted
+++ resolved
@@ -11,16 +11,13 @@
   implementations are probably just empty structs. The bound makes it possible
   to use `frost_core::Error<C>` in `Box<dyn std::error::Error>`.
 * Added getters to `round1::SecretPackage` and `round2::SecretPackage`.
-<<<<<<< HEAD
-* It is now possible to identify the culprit in `frost_core::keys::dkg::part3()`
-  if an invalid secret share was sent by one of the participants (by calling
-  frost_core::Error<C>::culprit()`).
-=======
 * Added a `frost_core::verify_signature_share()` function which allows verifying
   individual signature shares. This is not required for regular FROST usage but
   might useful in certain situations where it is desired to verify each
   individual signature share before aggregating the signature.
->>>>>>> cd352bb9
+* It is now possible to identify the culprit in `frost_core::keys::dkg::part3()`
+  if an invalid secret share was sent by one of the participants (by calling
+  frost_core::Error<C>::culprit()`).
 
 ## 2.0.0-rc.0
 

--- conflicted
+++ resolved
@@ -20,7 +20,10 @@
 * Removed `batch::Item::into()` which created a batch Item from a triple of
   VerifyingKey, Signature and message. Use the new `batch::Item::new()` instead
   (which can return an error).
-<<<<<<< HEAD
+* Removed the `MulAssign<Identifier<C>> for Scalar<C>` implementation since it
+  will result in a coherence error in future Rust versions (see #625). In the
+  unlikely case you're using this, you can replace e.g. `scalar *= identifier`
+  with `scalar = identifier * scalar`.
 * Add no-std support to all crates except frost-ed448. To use, do not enable the
   `std` feature that is enabled by default (i.e. use `default-features =
   false`); Note that it always links to an external `alloc` crate (i.e. there is
@@ -29,12 +32,6 @@
   breaking change if you are disabling default features but rely on `Error`
   implementing `std::error::Error`. In that case, simply enable the `std`
   feature.
-=======
-* Removed the `MulAssign<Identifier<C>> for Scalar<C>` implementation since it
-  will result in a coherence error in future Rust versions (see #625). In the
-  unlikely case you're using this, you can replace e.g. `scalar *= identifier`
-  with `scalar = identifier * scalar`.
->>>>>>> 647da351
 
 ## 1.0.1
 

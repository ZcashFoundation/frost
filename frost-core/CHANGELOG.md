--- conflicted
+++ resolved
@@ -2,20 +2,7 @@
 
 Entries are listed in reverse chronological order.
 
-<<<<<<< HEAD
 ## Unreleased
-
-### Breaking changes
-
-* The `std` and `nightly` features were removed from all crates
-* Renamed `frost_core::keys::refresh::refresh_dkg_part_1` to `refresh_dkg_part1`.
-* Fixed the crate-specific versions of the `refresh` module to be non-generic.
-
-### Additional changes
-
-* Added DKG refresh functions to the crate-specific `refresh` modules.
-=======
-## Unreleases
 
 ### Breaking Changes
 
@@ -25,7 +12,13 @@
   the default behaviour is now as if `cheater-detection` was enabled. If you
   explicitly *did not enable* it, you can avoid cheater detection by calling
   `aggregate_custom()` with `CheaterDetection::Disabled`.
->>>>>>> ca1df5f0
+* The `std` and `nightly` features were removed from all crates
+* Renamed `frost_core::keys::refresh::refresh_dkg_part_1` to `refresh_dkg_part1`.
+* Fixed the crate-specific versions of the `refresh` module to be non-generic.
+
+### Additional changes
+
+* Added DKG refresh functions to the crate-specific `refresh` modules.
 
 ## 2.2.0
 

# Changelog

Entries are listed in reverse chronological order.

## Unreleased

## 0.6.0

<<<<<<< HEAD
* The following structs had a `Identifier` field removed, which affects
  how they are encoded and instantiated:
  * `dkg::round1::Package`
  * `dkg::round2::Package`
  * `SigningCommitments`
  * `SignatureShare`
* The following functions and methods changed parameters from `Vec` to `HashMap`
  so that callers need to indicate the identifier of the source of each
  value being passed:
  * `aggregate()`
  * `dkg::part2()`
  * `dkg::part3()`
  * `SigningPackage::new()`
* `commit()` and `preprocess()` no longer take an identifier as input
* `SignatureResponse` was removed. `SignatureShare` can now be encoded directly with
  `from/to_bytes()`.
=======
* rename all `to_bytes()`/`from_bytes()` to `serialize()`/`deserialize()`
>>>>>>> 31913f42

## Released

## 0.5.0

* expose SigningShare, VerifyingShare, NonceCommitment and SignatureResponse in ciphersuite libraries
* most structs now have a private field which mean that they can no longer be
  instantiated directly. `new()` methods have been added to them.
* change `SigningPackage::new()` to take `&[u8]P  instead of `Vec<u8>`
* add `serde` support under `serde` feature to allow encoding structs which
  need to be communicated between participants.
* expand docs to show the overall structure and contents

## 0.4.0

* add serialize and deserialize functions for VerifiableSecretSharingCommitment
* add value, serialize and deserialize functions for CoefficientCommitment

## 0.3.0

* add multiscalar support to speed up signing and aggregating
* change errors caused by protocol violations to contain the misbehaving party
* add frost::keys::split()
* rename reconstruct_secret() to reconstruct(), make it takes a slice instead
  of a Vector, make it return SigningKey, fix it to return Error instead of an
  error string
* rename keygen_with_dealer() to generate_with_dealer()
* change SigningKey::new() to take a reference instead of a value

## 0.2.0

* Implement Zeroize where needed or skip where not needed (fixes compiling error) (#301)
* Change keygen_with_dealer() to return a HashMap (#288)
* Re-export the frost-core traits and rand-core as part of top-level impls API (#297)

## 0.1.0

* Initial release.<|MERGE_RESOLUTION|>--- conflicted
+++ resolved
@@ -6,7 +6,6 @@
 
 ## 0.6.0
 
-<<<<<<< HEAD
 * The following structs had a `Identifier` field removed, which affects
   how they are encoded and instantiated:
   * `dkg::round1::Package`
@@ -23,9 +22,7 @@
 * `commit()` and `preprocess()` no longer take an identifier as input
 * `SignatureResponse` was removed. `SignatureShare` can now be encoded directly with
   `from/to_bytes()`.
-=======
 * rename all `to_bytes()`/`from_bytes()` to `serialize()`/`deserialize()`
->>>>>>> 31913f42
 
 ## Released
 

# Changelog

Entries are listed in reverse chronological order.

## Unreleased

## 0.7.0

<<<<<<< HEAD
* A new `min_signers` field was added to `KeyPackage`, which changes its
  `new()` method and its serde serialization.
=======
* Challenge hashing during DKG computation was changed to match the paper.
  This means that code running this version won't interoperate with code
  running previous versions.
>>>>>>> f3eb8681

## Released

## 0.6.0

* The following structs had a `Identifier` field removed, which affects
  how they are encoded and instantiated:
  * `dkg::round1::Package`
  * `dkg::round2::Package`
  * `SigningCommitments`
  * `SignatureShare`
* The following functions and methods changed parameters from `Vec` to `HashMap`
  so that callers need to indicate the identifier of the source of each
  value being passed:
  * `aggregate()`
  * `dkg::part2()`
  * `dkg::part3()`
  * `SigningPackage::new()`
* `commit()` and `preprocess()` no longer take an identifier as input
* `SignatureResponse` was removed. `SignatureShare` can now be encoded directly with
  `from/to_bytes()`.
* rename all `to_bytes()`/`from_bytes()` to `serialize()`/`deserialize()`
* The group public key is now included in the hash inside the binding factor
  computation. This reflects an upcoming change to the specification:
  https://github.com/cfrg/draft-irtf-cfrg-frost/pull/439
* `generate_with_dealer()` was change to allow specifying which identifiers to use
* Identifiers can now be derived from arbitrary strings with `Identifier::derive()`
* Added `RandomizerParams::from_randomizer()` to allow specifying a randomizer
* Added `Error::culprit()` to easily get the identifier of a misbehaving participant
* Most public types now implement common traits such as Clone and Debug

## 0.5.0

* expose SigningShare, VerifyingShare, NonceCommitment and SignatureResponse in ciphersuite libraries
* most structs now have a private field which mean that they can no longer be
  instantiated directly. `new()` methods have been added to them.
* change `SigningPackage::new()` to take `&[u8]P  instead of `Vec<u8>`
* add `serde` support under `serde` feature to allow encoding structs which
  need to be communicated between participants.
* expand docs to show the overall structure and contents

## 0.4.0

* add serialize and deserialize functions for VerifiableSecretSharingCommitment
* add value, serialize and deserialize functions for CoefficientCommitment

## 0.3.0

* add multiscalar support to speed up signing and aggregating
* change errors caused by protocol violations to contain the misbehaving party
* add frost::keys::split()
* rename reconstruct_secret() to reconstruct(), make it takes a slice instead
  of a Vector, make it return SigningKey, fix it to return Error instead of an
  error string
* rename keygen_with_dealer() to generate_with_dealer()
* change SigningKey::new() to take a reference instead of a value

## 0.2.0

* Implement Zeroize where needed or skip where not needed (fixes compiling error) (#301)
* Change keygen_with_dealer() to return a HashMap (#288)
* Re-export the frost-core traits and rand-core as part of top-level impls API (#297)

## 0.1.0

* Initial release.<|MERGE_RESOLUTION|>--- conflicted
+++ resolved
@@ -6,14 +6,11 @@
 
 ## 0.7.0
 
-<<<<<<< HEAD
-* A new `min_signers` field was added to `KeyPackage`, which changes its
-  `new()` method and its serde serialization.
-=======
 * Challenge hashing during DKG computation was changed to match the paper.
   This means that code running this version won't interoperate with code
   running previous versions.
->>>>>>> f3eb8681
+* A new `min_signers` field was added to `KeyPackage`, which changes its
+  `new()` method and its serde serialization.
 
 ## Released
 

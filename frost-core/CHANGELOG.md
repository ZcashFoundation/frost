--- conflicted
+++ resolved
@@ -4,7 +4,6 @@
 
 ## Unreleased
 
-<<<<<<< HEAD
 * Add no-std support to all crates except frost-ed448. To use, do not enable the
   `std` feature that is enabled by default (i.e. use `default-features =
   false`); Note that it always links to an external `alloc` crate (i.e. there is
@@ -13,15 +12,14 @@
   breaking change if you are disabling default features but rely on `Error`
   implementing `std::error::Error`. In that case, simply enable the `std`
   feature.
-=======
+
+## Released
+
 ## 1.0.1
 
 * Fixed `no-default-features`, previously it wouldn't compile.
 * Fixed some feature handling that would include unneeded dependencies in some
   cases.
->>>>>>> 3ebe7a1c
-
-## Released
 
 ## 1.0.0
 

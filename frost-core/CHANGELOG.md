# Changelog

Entries are listed in reverse chronological order.

## Unreleased

<<<<<<< HEAD
## 2.0.0

* Removed the `MulAssign<Identifier<C>> for Scalar<C>` implementation since it
  will result in a coherence error in future Rust versions (see #625). In the
  unlikely case you're using this, you can replace e.g. `scalar *= identifier`
  with `scalar = identifier * scalar`.
=======
## 1.0.1

* Fixed `no-default-features`, previously it wouldn't compile.
* Fixed some feature handling that would include unneeded dependencies in some
  cases.
>>>>>>> 96f11441

## Released

## 1.0.0

* Exposed the `SigningKey::from_scalar()` and `to_scalar()` methods. This
  helps interoperability with other implementations.
* Exposed the `SigningNonces::from_nonces()` method to allow it to be
  deserialized.
* Fixed bug that prevented deserialization with in some cases (e.g. JSON
  containing escape codes).
* Added `new()` methods for `VerifirableSecretSharingCommitment` and
  `CoefficientCommitment`.

## 1.0.0-rc.0

* The `frost-core::frost` module contents were merged into `frost-core`, thus
  eliminating the `frost` module. You can adapt any calling code with e.g.
  changing `use frost_core::frost::*` to `use frost-core::*`.
* `Challenge`, `BindingFactor`, `BindingFactorList` and `GroupCommitment`
  are no longer public (you can use them with the `internals` feature).
* Both serde serialization and the default byte-oriented serialization now
  include a version field (a u8) at the beginning which is always 0 for now. The
  ciphersuite ID field was moved from the last field to the second field, after
  the version. Both version and ciphersuite ID are now grouped into a "header"
  struct, which affects self-describing formats like JSON. The ciphersuite ID
  string was also changed for all ciphersuites: it is now equal to the
  `contextString` of each ciphersuite per the FROST spec.
* Add an option to disable cheater detection during aggregation of signatures.
* Add `PublicKeyPackage::from_commitment()` and
  `PublicKeyPackage::from_dkg_commitments` to create a `PublicKeyPackage` from
  the commitments generated in trusted dealer or distributed key generation.
* Ciphersuite crates now re-export `serde` if enabled.
* Convert all `HashMaps` to `BTreeMaps`.
* Update some field names in `KeyPackage`, `Package`, `SecretShare` and `PublicKeyPackage`.
* Add generate Randomizer by hashing `SigningPackage`
* Add postcard-serde-encoded serialization as the default
* Remove `BindingFactor::deserialize()` and `BindingFactorList::iter()`

## 0.7.0

* Challenge hashing during DKG computation was changed to match the paper.
  This means that code running this version won't interoperate with code
  running previous versions.
* A new `min_signers` field was added to `KeyPackage`, which changes its
  `new()` method and its serde serialization.
* `reconstruct()` was changed to take a slice of `KeyPackage`s instead of
  `SecretShare`s since users are expect to store the former and not the latter.
* New `serialize()`/`deserialize()` methods were added so that a default
  byte-oriented serialization is available for all structs that need to be
  communicated. It is still possible to use serde with you own encoder. Note
  that the format will likely change in the next release.
* Audit findings were addressed.


## 0.6.0

* The following structs had a `Identifier` field removed, which affects
  how they are encoded and instantiated:
  * `dkg::round1::Package`
  * `dkg::round2::Package`
  * `SigningCommitments`
  * `SignatureShare`
* The following functions and methods changed parameters from `Vec` to `HashMap`
  so that callers need to indicate the identifier of the source of each
  value being passed:
  * `aggregate()`
  * `dkg::part2()`
  * `dkg::part3()`
  * `SigningPackage::new()`
* `commit()` and `preprocess()` no longer take an identifier as input
* `SignatureResponse` was removed. `SignatureShare` can now be encoded directly with
  `from/to_bytes()`.
* rename all `to_bytes()`/`from_bytes()` to `serialize()`/`deserialize()`
* The group public key is now included in the hash inside the binding factor
  computation. This reflects an upcoming change to the specification:
  https://github.com/cfrg/draft-irtf-cfrg-frost/pull/439
* `generate_with_dealer()` was change to allow specifying which identifiers to use
* Identifiers can now be derived from arbitrary strings with `Identifier::derive()`
* Added `RandomizerParams::from_randomizer()` to allow specifying a randomizer
* Added `Error::culprit()` to easily get the identifier of a misbehaving participant
* Most public types now implement common traits such as Clone and Debug

## 0.5.0

* expose SigningShare, VerifyingShare, NonceCommitment and SignatureResponse in ciphersuite libraries
* most structs now have a private field which mean that they can no longer be
  instantiated directly. `new()` methods have been added to them.
* change `SigningPackage::new()` to take `&[u8]P  instead of `Vec<u8>`
* add `serde` support under `serde` feature to allow encoding structs which
  need to be communicated between participants.
* expand docs to show the overall structure and contents

## 0.4.0

* add serialize and deserialize functions for VerifiableSecretSharingCommitment
* add value, serialize and deserialize functions for CoefficientCommitment

## 0.3.0

* add multiscalar support to speed up signing and aggregating
* change errors caused by protocol violations to contain the misbehaving party
* add frost::keys::split()
* rename reconstruct_secret() to reconstruct(), make it takes a slice instead
  of a Vector, make it return SigningKey, fix it to return Error instead of an
  error string
* rename keygen_with_dealer() to generate_with_dealer()
* change SigningKey::new() to take a reference instead of a value

## 0.2.0

* Implement Zeroize where needed or skip where not needed (fixes compiling error) (#301)
* Change keygen_with_dealer() to return a HashMap (#288)
* Re-export the frost-core traits and rand-core as part of top-level impls API (#297)

## 0.1.0

* Initial release.<|MERGE_RESOLUTION|>--- conflicted
+++ resolved
@@ -4,20 +4,18 @@
 
 ## Unreleased
 
-<<<<<<< HEAD
 ## 2.0.0
 
 * Removed the `MulAssign<Identifier<C>> for Scalar<C>` implementation since it
   will result in a coherence error in future Rust versions (see #625). In the
   unlikely case you're using this, you can replace e.g. `scalar *= identifier`
   with `scalar = identifier * scalar`.
-=======
+
 ## 1.0.1
 
 * Fixed `no-default-features`, previously it wouldn't compile.
 * Fixed some feature handling that would include unneeded dependencies in some
   cases.
->>>>>>> 96f11441
 
 ## Released
 

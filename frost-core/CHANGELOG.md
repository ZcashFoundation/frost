# Changelog

Entries are listed in reverse chronological order.

## Unreleased

## 0.8.0

* Both serde serialization and the default byte-oriented serialization now
  include a version field (a u8) at the beginning which is always 0 for now. The
  ciphersuite ID field was moved from the last field to the second field, after
  the version. Both version and ciphersuite ID are now grouped into a "header"
  struct, which affects self-describing formats like JSON. The ciphersuite ID
  string was also changed for all ciphersuites: it is now equal to the
  `contextString` of each ciphersuite per the FROST spec.
<<<<<<< HEAD
* Added `PublicKeyPackage::from_commitment()` and
  `PublicKeyPackage::from_dkg_commitments` to create a `PublicKeyPackage` from
  the commitments generated in trusted dealer or distributed key generation.
=======
* An option to disable cheater detection during aggregation of signatures has been added.
>>>>>>> e0db6151

## Released

## 0.7.0

* Challenge hashing during DKG computation was changed to match the paper.
  This means that code running this version won't interoperate with code
  running previous versions.
* A new `min_signers` field was added to `KeyPackage`, which changes its
  `new()` method and its serde serialization.
* `reconstruct()` was changed to take a slice of `KeyPackage`s instead of
  `SecretShare`s since users are expect to store the former and not the latter.
* New `serialize()`/`deserialize()` methods were added so that a default
  byte-oriented serialization is available for all structs that need to be
  communicated. It is still possible to use serde with you own encoder. Note
  that the format will likely change in the next release.
* Audit findings were addressed.


## 0.6.0

* The following structs had a `Identifier` field removed, which affects
  how they are encoded and instantiated:
  * `dkg::round1::Package`
  * `dkg::round2::Package`
  * `SigningCommitments`
  * `SignatureShare`
* The following functions and methods changed parameters from `Vec` to `HashMap`
  so that callers need to indicate the identifier of the source of each
  value being passed:
  * `aggregate()`
  * `dkg::part2()`
  * `dkg::part3()`
  * `SigningPackage::new()`
* `commit()` and `preprocess()` no longer take an identifier as input
* `SignatureResponse` was removed. `SignatureShare` can now be encoded directly with
  `from/to_bytes()`.
* rename all `to_bytes()`/`from_bytes()` to `serialize()`/`deserialize()`
* The group public key is now included in the hash inside the binding factor
  computation. This reflects an upcoming change to the specification:
  https://github.com/cfrg/draft-irtf-cfrg-frost/pull/439
* `generate_with_dealer()` was change to allow specifying which identifiers to use
* Identifiers can now be derived from arbitrary strings with `Identifier::derive()`
* Added `RandomizerParams::from_randomizer()` to allow specifying a randomizer
* Added `Error::culprit()` to easily get the identifier of a misbehaving participant
* Most public types now implement common traits such as Clone and Debug

## 0.5.0

* expose SigningShare, VerifyingShare, NonceCommitment and SignatureResponse in ciphersuite libraries
* most structs now have a private field which mean that they can no longer be
  instantiated directly. `new()` methods have been added to them.
* change `SigningPackage::new()` to take `&[u8]P  instead of `Vec<u8>`
* add `serde` support under `serde` feature to allow encoding structs which
  need to be communicated between participants.
* expand docs to show the overall structure and contents

## 0.4.0

* add serialize and deserialize functions for VerifiableSecretSharingCommitment
* add value, serialize and deserialize functions for CoefficientCommitment

## 0.3.0

* add multiscalar support to speed up signing and aggregating
* change errors caused by protocol violations to contain the misbehaving party
* add frost::keys::split()
* rename reconstruct_secret() to reconstruct(), make it takes a slice instead
  of a Vector, make it return SigningKey, fix it to return Error instead of an
  error string
* rename keygen_with_dealer() to generate_with_dealer()
* change SigningKey::new() to take a reference instead of a value

## 0.2.0

* Implement Zeroize where needed or skip where not needed (fixes compiling error) (#301)
* Change keygen_with_dealer() to return a HashMap (#288)
* Re-export the frost-core traits and rand-core as part of top-level impls API (#297)

## 0.1.0

* Initial release.<|MERGE_RESOLUTION|>--- conflicted
+++ resolved
@@ -13,13 +13,10 @@
   struct, which affects self-describing formats like JSON. The ciphersuite ID
   string was also changed for all ciphersuites: it is now equal to the
   `contextString` of each ciphersuite per the FROST spec.
-<<<<<<< HEAD
+* An option to disable cheater detection during aggregation of signatures has been added.
 * Added `PublicKeyPackage::from_commitment()` and
   `PublicKeyPackage::from_dkg_commitments` to create a `PublicKeyPackage` from
   the commitments generated in trusted dealer or distributed key generation.
-=======
-* An option to disable cheater detection during aggregation of signatures has been added.
->>>>>>> e0db6151
 
 ## Released
 

--- conflicted
+++ resolved
@@ -4,25 +4,18 @@
 
 ## Unreleased
 
-<<<<<<< HEAD
 ## 0.6.0
-=======
-## 0.5.0
-
-* add SigningShare type to ciphersuite libraries
-* most structs now have a private field which mean that they can no longer be
-  instantiated directly. `new()` methods have been added to them.
-* change `SigningPackage::new()` to take `&[u8]P  instead of `Vec<u8>`
-* expose `NonceCommitment` and `SignatureResponse` in ciphersuite crates
-* add `serde` support under `serde` feature to allow encoding structs which
-  need to be communicated between participants.
->>>>>>> 7358b667
 
 ## Released
 
 ## 0.5.0
 
-* expose SigningShare, VerifyingShare, NonceCommitment and SignatureResponse in ciphersuite librarie
+* expose SigningShare, VerifyingShare, NonceCommitment and SignatureResponse in ciphersuite libraries
+* most structs now have a private field which mean that they can no longer be
+  instantiated directly. `new()` methods have been added to them.
+* change `SigningPackage::new()` to take `&[u8]P  instead of `Vec<u8>`
+* add `serde` support under `serde` feature to allow encoding structs which
+  need to be communicated between participants.
 * expand docs to show the overall structure and contents
 
 ## 0.4.0

# Changelog

Entries are listed in reverse chronological order.

## 2.2.0

### Security Fixes

* Added validation for the `min_signers` parameter in the
  `frost_core::keys::refresh` functions. It was not clear that it is not
  possible to change `min_signers` with the refresh procedure. Using a smaller
  value would not decrease the threshold, and attempts to sign using a smaller
  threshold would fail. Additionally, after refreshing the shares with a smaller
  threshold, it would still be possible to sign with the original threshold;
  however, this could cause a security loss to the participant's shares. We have
  not determined the exact security implications of doing so and judged simpler
  to just validate `min_signers`. If for some reason you have done a refresh
  share procedure with a smaller `min_signers` we strongly recommend migrating
  to a new key. Thank you [BlockSec](https://blocksec.com/) for reporting the
  finding.

### Other Changes

<<<<<<< HEAD
* All crates from RustCrypto have been bumped to the latest versions,
  version `rand` has been updated to `0.9`
* MSRV has been bumped to Rust 1.85, making all crates no-std.
  The `std` and `nightly` features were removed from all crates
=======
* MSRV has been bumped to Rust 1.81, making all crates no-std (except
  `frost-ed448`).
* Added DKG refresh functions to the crate-specific `refresh` modules.
* Added `VerifiableSecretSharingCommitment::{serialize,deserialize}_whole()`
  methods.
* Added `Ciphersuite::post_generate()` method to allow more ciphersuite
  customization.
>>>>>>> 3ffc19d8

## 2.1.0

* It is now possible to identify the culprit in `frost_core::keys::dkg::part3()`
  if an invalid secret share was sent by one of the participants (by calling
  `frost_core::Error<C>::culprit()`) (#728)
* Added frost-secp256k1-tr crate, allowing to generate Bitcoin Taproot
  (BIP340/BIP341) compatible signatures (#730).
* Support refreshing shares using the DKG approach using the
  `frost_core::keys::refresh::refresh_dkg_{part1,part2,shares}()` functions
  (#766).
* `frost_core::keys::dkg::part{1,2}::SecretPackage` are now serializable (#833).

## 2.0.0

* Updated docs
* Added missing `derive(Getters)` for `dkg::{round1, round2}`
* Added `internal` feature for `validate_num_of_signers`
* Added refresh share functionality for trusted dealer:
  `frost_core::keys::refresh::{compute_refreshing_shares, refresh_share}`
* Added a `'static` bound to the `Ciphersuite` trait. This is a breaking change,
  but it's likely to not require any code changes since most ciphersuite
  implementations are probably just empty structs. The bound makes it possible
  to use `frost_core::Error<C>` in `Box<dyn std::error::Error>`.
* Added getters to `round1::SecretPackage` and `round2::SecretPackage`.
* Added a `frost_core::verify_signature_share()` function which allows verifying
  individual signature shares. This is not required for regular FROST usage but
  might useful in certain situations where it is desired to verify each
  individual signature share before aggregating the signature.

## 2.0.0-rc.0

* Changed the `deserialize()` function of Elements and structs containing
  Elements to return an error if the element is the identity. This is a
  requirement in the FROST specification that wasn't being followed. We are not
  aware of any possible security issues that could be caused by this; in the
  unlikely case that the identity was being serialized, this would be caught by
  deserialization methods. However, we consider this change the right thing to
  do as a defense-in-depth mechanism. This entails the following changes:
  * `Group::serialize()` now returns an error. When implementing it, you must
    return an error if it attempts to serialize the identity.
  * `VerifyingShare::serialize()`, `CoefficientCommitment::serialize()`,
    `VerifiableSecretSharingCommitment::serialize()`,
    `NonceCommitment::serialize()`, `Signature::serialize()`,
    `VerifyingKey::serialize()` can now all return an error.
* Changed the `serialize()` and `deserialize()` methods of all Scalar- and
  Element-wrapping structs; instead of taking or returning a
  `Field::Serialization` or `Element::Serialization` trait (which are usually
  defined by ciphersuites as arrays of specific sizes), they simply respectively
  take `&[u8]` and return `Vec<u8>`, exactly as the other structs, which should
  greatly simplify non-serde serialization code. You can port existing code with
  e.g. `x.serialize().as_ref()` -> `x.serialize()` and
  `X::deserialize(bytes.try_into().unwrap())` -> `X::deserialize(&bytes)`.
* Removed the `ops::{Mul, MulAssign, Sub}` implementation for `Identifier`.
  These were being used internally, but library users shouldn't need to use them.
  If you have low-level code that relied on it, use `Identifier::{new,
  to_scalar}` to handle the underlying scalar.
* Removed `batch::Item::into()` which created a batch Item from a triple of
  VerifyingKey, Signature and message. Use the new `batch::Item::new()` instead
  (which can return an error).
* Add no-std support to all crates except frost-ed448. To use, do not enable the
  `std` feature that is enabled by default (i.e. use `default-features =
  false`); Note that it always links to an external `alloc` crate (i.e. there is
  no `alloc` feature). When disabling `std`, the only impact in the API is that
  `Error` will no longer implement the `std::error::Error` trait. This is a
  breaking change if you are disabling default features but rely on `Error`
  implementing `std::error::Error`. In that case, simply enable the `std`
  feature.
* Fixed `no-default-features`, previously it wouldn't compile.
* Fixed some feature handling that would include unneeded dependencies in some
  cases.

## 1.0.0

* Exposed the `SigningKey::from_scalar()` and `to_scalar()` methods. This
  helps interoperability with other implementations.
* Exposed the `SigningNonces::from_nonces()` method to allow it to be
  deserialized.
* Fixed bug that prevented deserialization with in some cases (e.g. JSON
  containing escape codes).
* Added `new()` methods for `VerifirableSecretSharingCommitment` and
  `CoefficientCommitment`.

## 1.0.0-rc.0

* The `frost-core::frost` module contents were merged into `frost-core`, thus
  eliminating the `frost` module. You can adapt any calling code with e.g.
  changing `use frost_core::frost::*` to `use frost-core::*`.
* `Challenge`, `BindingFactor`, `BindingFactorList` and `GroupCommitment`
  are no longer public (you can use them with the `internals` feature).
* Both serde serialization and the default byte-oriented serialization now
  include a version field (a u8) at the beginning which is always 0 for now. The
  ciphersuite ID field was moved from the last field to the second field, after
  the version. Both version and ciphersuite ID are now grouped into a "header"
  struct, which affects self-describing formats like JSON. The ciphersuite ID
  string was also changed for all ciphersuites: it is now equal to the
  `contextString` of each ciphersuite per the FROST spec.
* Add an option to disable cheater detection during aggregation of signatures.
* Add `PublicKeyPackage::from_commitment()` and
  `PublicKeyPackage::from_dkg_commitments` to create a `PublicKeyPackage` from
  the commitments generated in trusted dealer or distributed key generation.
* Ciphersuite crates now re-export `serde` if enabled.
* Convert all `HashMaps` to `BTreeMaps`.
* Update some field names in `KeyPackage`, `Package`, `SecretShare` and `PublicKeyPackage`.
* Add generate Randomizer by hashing `SigningPackage`
* Add postcard-serde-encoded serialization as the default
* Remove `BindingFactor::deserialize()` and `BindingFactorList::iter()`

## 0.7.0

* Challenge hashing during DKG computation was changed to match the paper.
  This means that code running this version won't interoperate with code
  running previous versions.
* A new `min_signers` field was added to `KeyPackage`, which changes its
  `new()` method and its serde serialization.
* `reconstruct()` was changed to take a slice of `KeyPackage`s instead of
  `SecretShare`s since users are expect to store the former and not the latter.
* New `serialize()`/`deserialize()` methods were added so that a default
  byte-oriented serialization is available for all structs that need to be
  communicated. It is still possible to use serde with you own encoder. Note
  that the format will likely change in the next release.
* Audit findings were addressed.


## 0.6.0

* The following structs had a `Identifier` field removed, which affects
  how they are encoded and instantiated:
  * `dkg::round1::Package`
  * `dkg::round2::Package`
  * `SigningCommitments`
  * `SignatureShare`
* The following functions and methods changed parameters from `Vec` to `HashMap`
  so that callers need to indicate the identifier of the source of each
  value being passed:
  * `aggregate()`
  * `dkg::part2()`
  * `dkg::part3()`
  * `SigningPackage::new()`
* `commit()` and `preprocess()` no longer take an identifier as input
* `SignatureResponse` was removed. `SignatureShare` can now be encoded directly with
  `from/to_bytes()`.
* rename all `to_bytes()`/`from_bytes()` to `serialize()`/`deserialize()`
* The group public key is now included in the hash inside the binding factor
  computation. This reflects an upcoming change to the specification:
  https://github.com/cfrg/draft-irtf-cfrg-frost/pull/439
* `generate_with_dealer()` was change to allow specifying which identifiers to use
* Identifiers can now be derived from arbitrary strings with `Identifier::derive()`
* Added `RandomizerParams::from_randomizer()` to allow specifying a randomizer
* Added `Error::culprit()` to easily get the identifier of a misbehaving participant
* Most public types now implement common traits such as Clone and Debug

## 0.5.0

* expose SigningShare, VerifyingShare, NonceCommitment and SignatureResponse in ciphersuite libraries
* most structs now have a private field which mean that they can no longer be
  instantiated directly. `new()` methods have been added to them.
* change `SigningPackage::new()` to take `&[u8]P  instead of `Vec<u8>`
* add `serde` support under `serde` feature to allow encoding structs which
  need to be communicated between participants.
* expand docs to show the overall structure and contents

## 0.4.0

* add serialize and deserialize functions for VerifiableSecretSharingCommitment
* add value, serialize and deserialize functions for CoefficientCommitment

## 0.3.0

* add multiscalar support to speed up signing and aggregating
* change errors caused by protocol violations to contain the misbehaving party
* add frost::keys::split()
* rename reconstruct_secret() to reconstruct(), make it takes a slice instead
  of a Vector, make it return SigningKey, fix it to return Error instead of an
  error string
* rename keygen_with_dealer() to generate_with_dealer()
* change SigningKey::new() to take a reference instead of a value

## 0.2.0

* Implement Zeroize where needed or skip where not needed (fixes compiling error) (#301)
* Change keygen_with_dealer() to return a HashMap (#288)
* Re-export the frost-core traits and rand-core as part of top-level impls API (#297)

## 0.1.0

* Initial release.<|MERGE_RESOLUTION|>--- conflicted
+++ resolved
@@ -1,6 +1,13 @@
 # Changelog
 
 Entries are listed in reverse chronological order.
+
+## Unreleased
+
+* All crates from RustCrypto have been bumped to the latest versions,
+  version `rand` has been updated to `0.9`
+* MSRV has been bumped to Rust 1.85, making all crates no-std.
+  The `std` and `nightly` features were removed from all crates
 
 ## 2.2.0
 
@@ -21,12 +28,6 @@
 
 ### Other Changes
 
-<<<<<<< HEAD
-* All crates from RustCrypto have been bumped to the latest versions,
-  version `rand` has been updated to `0.9`
-* MSRV has been bumped to Rust 1.85, making all crates no-std.
-  The `std` and `nightly` features were removed from all crates
-=======
 * MSRV has been bumped to Rust 1.81, making all crates no-std (except
   `frost-ed448`).
 * Added DKG refresh functions to the crate-specific `refresh` modules.
@@ -34,7 +35,6 @@
   methods.
 * Added `Ciphersuite::post_generate()` method to allow more ciphersuite
   customization.
->>>>>>> 3ffc19d8
 
 ## 2.1.0
 

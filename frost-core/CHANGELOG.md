--- conflicted
+++ resolved
@@ -4,15 +4,12 @@
 
 ## Unreleased
 
-<<<<<<< HEAD
+* Added refresh share functionality for trusted dealer:
+  `frost_core::keys::refresh::{compute_refreshing_shares, refresh_share}`
 * Added a `'static` bound to the `Ciphersuite` trait. This is a breaking change,
   but it's likely to not require any code changes since most ciphersuite
   implementations are probably just empty structs. The bound makes it possible
   to use `frost_core::Error<C>` in `Box<dyn std::error::Error>`.
-=======
-* Added refresh share functionality for trusted dealer:
-  `frost_core::keys::refresh::{compute_refreshing_shares, refresh_share}`
->>>>>>> 067f3935
 
 ## 2.0.0-rc.0
 

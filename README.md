# ZF FROST (Flexible Round-Optimised Schnorr Threshold signatures)

[![CI](https://github.com/ZcashFoundation/frost/actions/workflows/main.yml/badge.svg?branch=main)](https://github.com/ZcashFoundation/frost/actions/workflows/main.yml)

<<<<<<< HEAD
| Crate                        |                         | Crates.io                                                                                                             | Documentation                                                                                          |
| ---------------------------- | ----------------------- | --------------------------------------------------------------------------------------------------------------------- | ------------------------------------------------------------------------------------------------------ |
| Generic FROST implementation | [`frost-core`]          | [![crates.io](https://img.shields.io/crates/v/frost-core.svg)](https://crates.io/crates/frost-core)                   | [![Documentation](https://docs.rs/frost-core/badge.svg)](https://docs.rs/frost-core)                   |
| Ristretto255 ciphersuite     | [`frost-ristretto255`]  | [![crates.io](https://img.shields.io/crates/v/frost-ristretto255.svg)](https://crates.io/crates/frost-ristretto255)   | [![Documentation](https://docs.rs/frost-ristretto255/badge.svg)](https://docs.rs/frost-ristretto255)   |
| Ed25519 ciphersuite          | [`frost-ed25519`]       | [![crates.io](https://img.shields.io/crates/v/frost-ed25519.svg)](https://crates.io/crates/frost-ed25519)             | [![Documentation](https://docs.rs/frost-ed25519/badge.svg)](https://docs.rs/frost-ed25519)             |
| Ed448 ciphersuite            | [`frost-ed448`]         | [![crates.io](https://img.shields.io/crates/v/frost-ed448.svg)](https://crates.io/crates/frost-ed448)                 | [![Documentation](https://docs.rs/frost-ed448/badge.svg)](https://docs.rs/frost-ed448)                 |
| P-256 ciphersuite            | [`frost-p256`]          | [![crates.io](https://img.shields.io/crates/v/frost-p256.svg)](https://crates.io/crates/frost-p256)                   | [![Documentation](https://docs.rs/frost-p256/badge.svg)](https://docs.rs/frost-p256)                   |
| secp256k1 ciphersuite (EVM)  | [`frost-secp256k1-evm`] | [![crates.io](https://img.shields.io/crates/v/frost-secp256k1-evm.svg)](https://crates.io/crates/frost-secp256k1-evm) | [![Documentation](https://docs.rs/frost-secp256k1-evm/badge.svg)](https://docs.rs/frost-secp256k1-evm) |
| Generic Re-randomized FROST  | [`frost-rerandomized`]  | [![crates.io](https://img.shields.io/crates/v/frost-rerandomized.svg)](https://crates.io/crates/frost-rerandomized)   | [![Documentation](https://docs.rs/frost-rerandomized/badge.svg)](https://docs.rs/frost-rerandomized)   |
=======
| Crate                           |                        | Crates.io                                                                                                           | Documentation                                                                                        |
| ------------------------------- | ---------------------- | ------------------------------------------------------------------------------------------------------------------- | ---------------------------------------------------------------------------------------------------- |
| Generic FROST implementation    | [`frost-core`]         | [![crates.io](https://img.shields.io/crates/v/frost-core.svg)](https://crates.io/crates/frost-core)                 | [![Documentation](https://docs.rs/frost-core/badge.svg)](https://docs.rs/frost-core)                 |
| Ristretto255 ciphersuite        | [`frost-ristretto255`] | [![crates.io](https://img.shields.io/crates/v/frost-ristretto255.svg)](https://crates.io/crates/frost-ristretto255) | [![Documentation](https://docs.rs/frost-ristretto255/badge.svg)](https://docs.rs/frost-ristretto255) |
| Ed25519 ciphersuite             | [`frost-ed25519`]      | [![crates.io](https://img.shields.io/crates/v/frost-ed25519.svg)](https://crates.io/crates/frost-ed25519)           | [![Documentation](https://docs.rs/frost-ed25519/badge.svg)](https://docs.rs/frost-ed25519)           |
| Ed448 ciphersuite               | [`frost-ed448`]        | [![crates.io](https://img.shields.io/crates/v/frost-ed448.svg)](https://crates.io/crates/frost-ed448)               | [![Documentation](https://docs.rs/frost-ed448/badge.svg)](https://docs.rs/frost-ed448)               |
| P-256 ciphersuite               | [`frost-p256`]         | [![crates.io](https://img.shields.io/crates/v/frost-p256.svg)](https://crates.io/crates/frost-p256)                 | [![Documentation](https://docs.rs/frost-p256/badge.svg)](https://docs.rs/frost-p256)                 |
| secp256k1 ciphersuite           | [`frost-secp256k1`]    | [![crates.io](https://img.shields.io/crates/v/frost-secp256k1.svg)](https://crates.io/crates/frost-secp256k1)       | [![Documentation](https://docs.rs/frost-secp256k1/badge.svg)](https://docs.rs/frost-secp256k1)       |
| secp256k1 ciphersuite (Taproot) | [`frost-secp256k1-tr`] | [![crates.io](https://img.shields.io/crates/v/frost-secp256k1-tr.svg)](https://crates.io/crates/frost-secp256k1-tr) | [![Documentation](https://docs.rs/frost-secp256k1-tr/badge.svg)](https://docs.rs/frost-secp256k1-tr) |
| Generic Re-randomized FROST     | [`frost-rerandomized`] | [![crates.io](https://img.shields.io/crates/v/frost-rerandomized.svg)](https://crates.io/crates/frost-rerandomized) | [![Documentation](https://docs.rs/frost-rerandomized/badge.svg)](https://docs.rs/frost-rerandomized) |
>>>>>>> 682ab50d

Rust implementations of ['Two-Round Threshold Schnorr Signatures with FROST'](https://datatracker.ietf.org/doc/draft-irtf-cfrg-frost/).

Unlike signatures in a single-party setting, threshold signatures require cooperation among a
threshold number of signers, each holding a share of a common private key. The security of threshold
schemes in general assume that an adversary can corrupt strictly fewer than a threshold number of
participants.

['Two-Round Threshold Schnorr Signatures with
FROST'](https://datatracker.ietf.org/doc/draft-irtf-cfrg-frost/) presents a variant of a Flexible
Round-Optimized Schnorr Threshold (FROST) signature scheme originally defined in
[FROST20](https://eprint.iacr.org/2020/852.pdf). FROST reduces network overhead during threshold
signing operations while employing a novel technique to protect against forgery attacks applicable
to prior Schnorr-based threshold signature constructions.

Besides FROST itself, this repository also provides:

- Trusted dealer key generation as specified in the appendix of ['Two-Round Threshold Schnorr Signatures with FROST'](https://datatracker.ietf.org/doc/draft-irtf-cfrg-frost/);
- Distributed key generation as specified in the original paper [FROST20](https://eprint.iacr.org/2020/852.pdf);
- Repairable Threshold Scheme (RTS) from ['A Survey and Refinement of Repairable Threshold Schemes'](https://eprint.iacr.org/2017/1155) which allows a participant to recover a lost share with the help of a threshold of other participants;
- Rerandomized FROST (paper under review).
- Refresh Share functionality using a Trusted Dealer. This can be used to refresh the shares of the participants or to remove a participant.

## Getting Started

Refer to the [ZF FROST book](https://frost.zfnd.org/).

## Status ⚠

The FROST specification is not yet finalized, though no significant changes are
expected at this point. This code base has been partially audited by NCC, see
below for details. The APIs and types in the crates contained in this repository
follow SemVer guarantees.

### NCC Audit

NCC performed [an
audit](https://research.nccgroup.com/2023/10/23/public-report-zcash-frost-security-assessment/)
of the v0.6.0 release (corresponding to commit 5fa17ed) of the following crates:

- frost-core
- frost-ed25519
- frost-ed448
- frost-p256
- frost-secp256k1
- frost-ristretto255

This includes key generation (both trusted dealer and DKG) and FROST signing.
<<<<<<< HEAD
This does not include frost-secp256k1-evm and rerandomized FROST.
However, frost-secp256k1-evm should be safe as it is a copy of frost-secp256k1
with one difference: it uses the keccak256 hash instead of sha256.
=======
This does not include frost-secp256k1-tr and rerandomized FROST.
>>>>>>> 682ab50d

The parts of the
[`Ed448-Goldilocks`](https://github.com/crate-crypto/Ed448-Goldilocks)
dependency that are used by `frost-ed448` were also in scope, namely the
elliptic curve operations.

All issues identified in the audit were addressed by us and reviewed by NCC.


## Usage

`frost-core` implements the base traits and types in a generic manner, to enable top-level
implementations for different ciphersuites / curves without having to implement all of FROST from
scratch. End-users should not use `frost-core` if they want to sign and verify signatures, they
should use the crate specific to their ciphersuite/curve parameters that uses `frost-core` as a
dependency.
<|MERGE_RESOLUTION|>--- conflicted
+++ resolved
@@ -2,28 +2,16 @@
 
 [![CI](https://github.com/ZcashFoundation/frost/actions/workflows/main.yml/badge.svg?branch=main)](https://github.com/ZcashFoundation/frost/actions/workflows/main.yml)
 
-<<<<<<< HEAD
-| Crate                        |                         | Crates.io                                                                                                             | Documentation                                                                                          |
-| ---------------------------- | ----------------------- | --------------------------------------------------------------------------------------------------------------------- | ------------------------------------------------------------------------------------------------------ |
-| Generic FROST implementation | [`frost-core`]          | [![crates.io](https://img.shields.io/crates/v/frost-core.svg)](https://crates.io/crates/frost-core)                   | [![Documentation](https://docs.rs/frost-core/badge.svg)](https://docs.rs/frost-core)                   |
-| Ristretto255 ciphersuite     | [`frost-ristretto255`]  | [![crates.io](https://img.shields.io/crates/v/frost-ristretto255.svg)](https://crates.io/crates/frost-ristretto255)   | [![Documentation](https://docs.rs/frost-ristretto255/badge.svg)](https://docs.rs/frost-ristretto255)   |
-| Ed25519 ciphersuite          | [`frost-ed25519`]       | [![crates.io](https://img.shields.io/crates/v/frost-ed25519.svg)](https://crates.io/crates/frost-ed25519)             | [![Documentation](https://docs.rs/frost-ed25519/badge.svg)](https://docs.rs/frost-ed25519)             |
-| Ed448 ciphersuite            | [`frost-ed448`]         | [![crates.io](https://img.shields.io/crates/v/frost-ed448.svg)](https://crates.io/crates/frost-ed448)                 | [![Documentation](https://docs.rs/frost-ed448/badge.svg)](https://docs.rs/frost-ed448)                 |
-| P-256 ciphersuite            | [`frost-p256`]          | [![crates.io](https://img.shields.io/crates/v/frost-p256.svg)](https://crates.io/crates/frost-p256)                   | [![Documentation](https://docs.rs/frost-p256/badge.svg)](https://docs.rs/frost-p256)                   |
-| secp256k1 ciphersuite (EVM)  | [`frost-secp256k1-evm`] | [![crates.io](https://img.shields.io/crates/v/frost-secp256k1-evm.svg)](https://crates.io/crates/frost-secp256k1-evm) | [![Documentation](https://docs.rs/frost-secp256k1-evm/badge.svg)](https://docs.rs/frost-secp256k1-evm) |
-| Generic Re-randomized FROST  | [`frost-rerandomized`]  | [![crates.io](https://img.shields.io/crates/v/frost-rerandomized.svg)](https://crates.io/crates/frost-rerandomized)   | [![Documentation](https://docs.rs/frost-rerandomized/badge.svg)](https://docs.rs/frost-rerandomized)   |
-=======
-| Crate                           |                        | Crates.io                                                                                                           | Documentation                                                                                        |
-| ------------------------------- | ---------------------- | ------------------------------------------------------------------------------------------------------------------- | ---------------------------------------------------------------------------------------------------- |
-| Generic FROST implementation    | [`frost-core`]         | [![crates.io](https://img.shields.io/crates/v/frost-core.svg)](https://crates.io/crates/frost-core)                 | [![Documentation](https://docs.rs/frost-core/badge.svg)](https://docs.rs/frost-core)                 |
-| Ristretto255 ciphersuite        | [`frost-ristretto255`] | [![crates.io](https://img.shields.io/crates/v/frost-ristretto255.svg)](https://crates.io/crates/frost-ristretto255) | [![Documentation](https://docs.rs/frost-ristretto255/badge.svg)](https://docs.rs/frost-ristretto255) |
-| Ed25519 ciphersuite             | [`frost-ed25519`]      | [![crates.io](https://img.shields.io/crates/v/frost-ed25519.svg)](https://crates.io/crates/frost-ed25519)           | [![Documentation](https://docs.rs/frost-ed25519/badge.svg)](https://docs.rs/frost-ed25519)           |
-| Ed448 ciphersuite               | [`frost-ed448`]        | [![crates.io](https://img.shields.io/crates/v/frost-ed448.svg)](https://crates.io/crates/frost-ed448)               | [![Documentation](https://docs.rs/frost-ed448/badge.svg)](https://docs.rs/frost-ed448)               |
-| P-256 ciphersuite               | [`frost-p256`]         | [![crates.io](https://img.shields.io/crates/v/frost-p256.svg)](https://crates.io/crates/frost-p256)                 | [![Documentation](https://docs.rs/frost-p256/badge.svg)](https://docs.rs/frost-p256)                 |
-| secp256k1 ciphersuite           | [`frost-secp256k1`]    | [![crates.io](https://img.shields.io/crates/v/frost-secp256k1.svg)](https://crates.io/crates/frost-secp256k1)       | [![Documentation](https://docs.rs/frost-secp256k1/badge.svg)](https://docs.rs/frost-secp256k1)       |
-| secp256k1 ciphersuite (Taproot) | [`frost-secp256k1-tr`] | [![crates.io](https://img.shields.io/crates/v/frost-secp256k1-tr.svg)](https://crates.io/crates/frost-secp256k1-tr) | [![Documentation](https://docs.rs/frost-secp256k1-tr/badge.svg)](https://docs.rs/frost-secp256k1-tr) |
-| Generic Re-randomized FROST     | [`frost-rerandomized`] | [![crates.io](https://img.shields.io/crates/v/frost-rerandomized.svg)](https://crates.io/crates/frost-rerandomized) | [![Documentation](https://docs.rs/frost-rerandomized/badge.svg)](https://docs.rs/frost-rerandomized) |
->>>>>>> 682ab50d
+| Crate                           |                         | Crates.io                                                                                                             | Documentation                                                                                          |
+| ------------------------------- | ----------------------- | --------------------------------------------------------------------------------------------------------------------- | ------------------------------------------------------------------------------------------------------ |
+| Generic FROST implementation    | [`frost-core`]          | [![crates.io](https://img.shields.io/crates/v/frost-core.svg)](https://crates.io/crates/frost-core)                   | [![Documentation](https://docs.rs/frost-core/badge.svg)](https://docs.rs/frost-core)                   |
+| Ristretto255 ciphersuite        | [`frost-ristretto255`]  | [![crates.io](https://img.shields.io/crates/v/frost-ristretto255.svg)](https://crates.io/crates/frost-ristretto255)   | [![Documentation](https://docs.rs/frost-ristretto255/badge.svg)](https://docs.rs/frost-ristretto255)   |
+| Ed25519 ciphersuite             | [`frost-ed25519`]       | [![crates.io](https://img.shields.io/crates/v/frost-ed25519.svg)](https://crates.io/crates/frost-ed25519)             | [![Documentation](https://docs.rs/frost-ed25519/badge.svg)](https://docs.rs/frost-ed25519)             |
+| Ed448 ciphersuite               | [`frost-ed448`]         | [![crates.io](https://img.shields.io/crates/v/frost-ed448.svg)](https://crates.io/crates/frost-ed448)                 | [![Documentation](https://docs.rs/frost-ed448/badge.svg)](https://docs.rs/frost-ed448)                 |
+| P-256 ciphersuite               | [`frost-p256`]          | [![crates.io](https://img.shields.io/crates/v/frost-p256.svg)](https://crates.io/crates/frost-p256)                   | [![Documentation](https://docs.rs/frost-p256/badge.svg)](https://docs.rs/frost-p256)                   |
+| secp256k1 ciphersuite (EVM)     | [`frost-secp256k1-evm`] | [![crates.io](https://img.shields.io/crates/v/frost-secp256k1-evm.svg)](https://crates.io/crates/frost-secp256k1-evm) | [![Documentation](https://docs.rs/frost-secp256k1-evm/badge.svg)](https://docs.rs/frost-secp256k1-evm) |
+| secp256k1 ciphersuite (Taproot) | [`frost-secp256k1-tr`]  | [![crates.io](https://img.shields.io/crates/v/frost-secp256k1-tr.svg)](https://crates.io/crates/frost-secp256k1-tr)   | [![Documentation](https://docs.rs/frost-secp256k1-tr/badge.svg)](https://docs.rs/frost-secp256k1-tr)   |
+| Generic Re-randomized FROST     | [`frost-rerandomized`]  | [![crates.io](https://img.shields.io/crates/v/frost-rerandomized.svg)](https://crates.io/crates/frost-rerandomized)   | [![Documentation](https://docs.rs/frost-rerandomized/badge.svg)](https://docs.rs/frost-rerandomized)   |
 
 Rust implementations of ['Two-Round Threshold Schnorr Signatures with FROST'](https://datatracker.ietf.org/doc/draft-irtf-cfrg-frost/).
 
@@ -72,13 +60,7 @@
 - frost-ristretto255
 
 This includes key generation (both trusted dealer and DKG) and FROST signing.
-<<<<<<< HEAD
-This does not include frost-secp256k1-evm and rerandomized FROST.
-However, frost-secp256k1-evm should be safe as it is a copy of frost-secp256k1
-with one difference: it uses the keccak256 hash instead of sha256.
-=======
-This does not include frost-secp256k1-tr and rerandomized FROST.
->>>>>>> 682ab50d
+This does not include frost-secp256k1-evm, frost-secp256k1-tr and rerandomized FROST.
 
 The parts of the
 [`Ed448-Goldilocks`](https://github.com/crate-crypto/Ed448-Goldilocks)

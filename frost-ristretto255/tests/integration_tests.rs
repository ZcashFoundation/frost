--- conflicted
+++ resolved
@@ -50,7 +50,11 @@
 }
 
 #[test]
-<<<<<<< HEAD
+fn check_error_culprit() {
+    frost_core::tests::ciphersuite_generic::check_error_culprit::<Ristretto255Sha512>();
+}
+
+#[test]
 fn check_sign_with_dealer_and_identifiers() {
     let rng = thread_rng();
 
@@ -58,8 +62,4 @@
         Ristretto255Sha512,
         _,
     >(rng);
-=======
-fn check_error_culprit() {
-    frost_core::tests::ciphersuite_generic::check_error_culprit::<Ristretto255Sha512>();
->>>>>>> bed23c3e
 }
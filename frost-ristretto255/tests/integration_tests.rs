--- conflicted
+++ resolved
@@ -55,7 +55,11 @@
 }
 
 #[test]
-<<<<<<< HEAD
+fn check_identifier_derivation() {
+    frost_core::tests::ciphersuite_generic::check_identifier_derivation::<Ristretto255Sha512>();
+}
+
+#[test]
 fn check_sign_with_dealer_and_identifiers() {
     let rng = thread_rng();
 
@@ -63,8 +67,4 @@
         Ristretto255Sha512,
         _,
     >(rng);
-=======
-fn check_identifier_derivation() {
-    frost_core::tests::ciphersuite_generic::check_identifier_derivation::<Ristretto255Sha512>();
->>>>>>> 78b5c44d
 }
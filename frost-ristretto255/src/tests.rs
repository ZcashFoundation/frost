--- conflicted
+++ resolved
@@ -20,132 +20,7 @@
 
 #[test]
 fn check_sign_with_test_vectors() {
-<<<<<<< HEAD
-    let (
-        group_public,
-        key_packages,
-        _message,
-        message_bytes,
-        signer_nonces,
-        signer_commitments,
-        group_binding_factor_input,
-        group_binding_factor,
-        signature_shares,
-        signature_bytes,
-    ) = parse_test_vectors();
-
-    type R = Ristretto255Sha512;
-
-    ////////////////////////////////////////////////////////////////////////////
-    // Key generation
-    ////////////////////////////////////////////////////////////////////////////
-
-    for key_package in key_packages.values() {
-        assert_eq!(
-            *key_package.public(),
-            frost::keys::Public::from(*key_package.secret_share())
-        );
-    }
-
-    /////////////////////////////////////////////////////////////////////////////
-    // Round 1: generating nonces and signing commitments for each participant
-    /////////////////////////////////////////////////////////////////////////////
-
-    for (i, _) in signer_commitments.clone() {
-        // compute nonce commitments from nonces
-        let nonces = signer_nonces.get(&i).unwrap();
-        let nonce_commitments = signer_commitments.get(&i).unwrap();
-
-        assert_eq!(
-            &frost::round1::NonceCommitment::from(nonces.hiding()),
-            nonce_commitments.hiding()
-        );
-
-        assert_eq!(
-            &frost::round1::NonceCommitment::from(nonces.binding()),
-            nonce_commitments.binding()
-        );
-    }
-
-    /////////////////////////////////////////////////////////////////////////////
-    // Round 2: each participant generates their signature share
-    /////////////////////////////////////////////////////////////////////////////
-
-    let signer_commitments_vec = signer_commitments
-        .into_iter()
-        .map(|(_, signing_commitments)| signing_commitments)
-        .collect();
-
-    let signing_package = frost::SigningPackage::new(signer_commitments_vec, message_bytes);
-
-    assert_eq!(signing_package.rho_preimage(), group_binding_factor_input);
-
-    let rho: frost::Rho<R> = (&signing_package).into();
-
-    assert_eq!(rho, group_binding_factor);
-
-    let mut our_signature_shares: Vec<frost::round2::SignatureShare<R>> = Vec::new();
-
-    // Each participant generates their signature share
-    for identifier in signer_nonces.keys() {
-        let key_package = &key_packages[identifier];
-        let nonces = &signer_nonces[identifier];
-
-        // Each participant generates their signature share.
-        let signature_share = frost::round2::sign(&signing_package, nonces, key_package).unwrap();
-
-        our_signature_shares.push(signature_share);
-    }
-
-    for sig_share in our_signature_shares.clone() {
-        assert_eq!(sig_share, signature_shares[sig_share.identifier()]);
-    }
-
-    let signer_pubkeys = key_packages
-        .into_iter()
-        .map(|(i, key_package)| (i, *key_package.public()))
-        .collect();
-
-    let pubkey_package = frost::keys::PublicKeyPackage {
-        signer_pubkeys,
-        group_public,
-    };
-
-    ////////////////////////////////////////////////////////////////////////////
-    // Aggregation:  collects the signing shares from all participants,
-    // generates the final signature.
-    ////////////////////////////////////////////////////////////////////////////
-
-    // Aggregate the FROST signature from test vector sig shares
-    let group_signature_result = frost::aggregate(
-        &signing_package,
-        &signature_shares
-            .values()
-            .cloned()
-            .collect::<Vec<frost::round2::SignatureShare<R>>>(),
-        &pubkey_package,
-    );
-
-    // Check that the aggregation passed signature share verification and generation
-    assert!(group_signature_result.is_ok());
-
-    // Check that the generated signature matches the test vector signature
-    let group_signature = group_signature_result.unwrap();
-    assert_eq!(group_signature.to_bytes().to_vec(), signature_bytes);
-
-    // Aggregate the FROST signature from our signature shares
-    let group_signature_result =
-        frost::aggregate(&signing_package, &our_signature_shares, &pubkey_package);
-
-    // Check that the aggregation passed signature share verification and generation
-    assert!(group_signature_result.is_ok());
-
-    // Check that the generated signature matches the test vector signature
-    let group_signature = group_signature_result.unwrap();
-    assert_eq!(group_signature.to_bytes().to_vec(), signature_bytes);
-=======
     frost_core::tests::vectors::check_sign_with_test_vectors::<Ristretto255Sha512>(
         &RISTRETTO255_SHA512,
     )
->>>>>>> 2b3b2344
 }
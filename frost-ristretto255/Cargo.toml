[package]
name = "frost-ristretto255"
edition = "2021"
# When releasing to crates.io:
# - Update html_root_url
# - Update CHANGELOG.md
# - Create git tag.
version = "1.0.0"
authors = ["Deirdre Connolly <durumcrustulum@gmail.com>", "Chelsea Komlo <me@chelseakomlo.com>", "Conrado Gouvea <conradoplg@gmail.com>"]
readme = "README.md"
license = "MIT OR Apache-2.0"
repository = "https://github.com/ZcashFoundation/frost"
categories = ["cryptography"]
keywords = ["cryptography", "crypto", "ristretto", "threshold", "signature"]
description = "A Schnorr signature scheme over the prime-order Ristretto group that supports FROST."

[package.metadata.docs.rs]
features = ["serde"]
rustdoc-args = ["--cfg", "docsrs"]

[dependencies]
<<<<<<< HEAD
curve25519-dalek = { version = "=4.1.2", features = ["rand_core"] }
=======
curve25519-dalek = { version = "=4.1.3", features = ["serde", "rand_core"] }
>>>>>>> 647da351
document-features = "0.2.7"
frost-core = { path = "../frost-core", version = "1.0.0", default-features = false }
frost-rerandomized = { path = "../frost-rerandomized", version = "1.0.0", default-features = false }
rand_core = "0.6"
sha2 = { version = "0.10.2", default-features = false }

[dev-dependencies]
criterion = { version = "0.5", features = ["html_reports"] }
frost-core = { path = "../frost-core", version = "1.0.0", features = ["test-impl"] }
frost-rerandomized = { path = "../frost-rerandomized", version = "1.0.0", features = ["test-impl"] }
insta = { version = "1.31.0", features = ["yaml"] }
hex = { version  = "0.4.3", default-features = false, features = ["alloc"] }
lazy_static = "1.4"
postcard = { version = "1.0.0", features = ["use-std"] }
proptest = "1.0"
rand = "0.8"
rand_chacha = "0.3"
serde_json = "1.0"

[features]
nightly = []
default = ["serialization", "cheater-detection", "std"]
#! ## Features
## Enable standard library support.
std = ["frost-core/std"]
## Enable `serde` support for types that need to be communicated. You
## can use `serde` to serialize structs with any encoder that supports
## `serde` (e.g. JSON with `serde_json`).
serde = ["frost-core/serde", "curve25519-dalek/serde"]
## Enable a default serialization format. Enables `serde`.
serialization = ["serde", "frost-core/serialization", "frost-rerandomized/serialization"]
## Enable cheater detection
cheater-detection = ["frost-core/cheater-detection", "frost-rerandomized/cheater-detection"]

[lib]
# Disables non-criterion benchmark which is not used; prevents errors
# when using criterion-specific flags
bench = false

[[bench]]
name = "bench"
harness = false<|MERGE_RESOLUTION|>--- conflicted
+++ resolved
@@ -19,11 +19,7 @@
 rustdoc-args = ["--cfg", "docsrs"]
 
 [dependencies]
-<<<<<<< HEAD
-curve25519-dalek = { version = "=4.1.2", features = ["rand_core"] }
-=======
-curve25519-dalek = { version = "=4.1.3", features = ["serde", "rand_core"] }
->>>>>>> 647da351
+curve25519-dalek = { version = "=4.1.3", features = ["rand_core"] }
 document-features = "0.2.7"
 frost-core = { path = "../frost-core", version = "1.0.0", default-features = false }
 frost-rerandomized = { path = "../frost-rerandomized", version = "1.0.0", default-features = false }

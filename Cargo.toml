--- conflicted
+++ resolved
@@ -13,15 +13,9 @@
 ]
 
 [workspace.package]
-<<<<<<< HEAD
 edition = "2024"
 rust-version = "1.85"
-version = "2.1.0"
-=======
-edition = "2021"
-rust-version = "1.81"
 version = "2.2.0"
->>>>>>> 3ffc19d8
 authors = [
     "Deirdre Connolly <durumcrustulum@gmail.com>",
     "Chelsea Komlo <me@chelseakomlo.com>",
